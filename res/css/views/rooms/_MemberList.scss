--- conflicted
+++ resolved
@@ -94,11 +94,6 @@
 .mx_MemberList_wrapper {
     padding: 10px;
 }
-<<<<<<< HEAD
-
-.mx_MemberList_outerWrapper {
-
-}
 
 .mx_MemberList_inviteIcon object {
     pointer-events: none;
@@ -124,6 +119,4 @@
 /* move text to left */
 .mx_MemberList_invite > :last-child {
     margin-left: 25px;
-}
-=======
->>>>>>> e799b30b
+}
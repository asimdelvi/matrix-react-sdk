--- conflicted
+++ resolved
@@ -56,15 +56,10 @@
     /* This is required to ensure Compound tooltips correctly draw where they should with z-index: auto */
     contain: strict;
 }
-<<<<<<< HEAD
-.mx_Dialog_StaticContainer,
-.mx_Dialog_Container {
-=======
 #mx_ContextualMenu_Container,
 #mx_PersistedElement_container,
 #mx_Dialog_Container,
 #mx_Dialog_StaticContainer {
->>>>>>> caefcf4e
     /* This is required to ensure Compound tooltips correctly draw where they should with z-index: auto */
     isolation: isolate;
 }

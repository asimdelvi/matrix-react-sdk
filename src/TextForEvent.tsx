/*
Copyright 2015 - 2022 The Matrix.org Foundation C.I.C.

Licensed under the Apache License, Version 2.0 (the "License");
you may not use this file except in compliance with the License.
You may obtain a copy of the License at

    http://www.apache.org/licenses/LICENSE-2.0

Unless required by applicable law or agreed to in writing, software
distributed under the License is distributed on an "AS IS" BASIS,
WITHOUT WARRANTIES OR CONDITIONS OF ANY KIND, either express or implied.
See the License for the specific language governing permissions and
limitations under the License.
*/

import React from "react";
import { MatrixEvent } from "matrix-js-sdk/src/models/event";
import { logger } from "matrix-js-sdk/src/logger";
import { removeDirectionOverrideChars } from "matrix-js-sdk/src/utils";
import { GuestAccess, HistoryVisibility, JoinRule } from "matrix-js-sdk/src/@types/partials";
import { EventType, MsgType } from "matrix-js-sdk/src/@types/event";
import {
    M_EMOTE,
    M_NOTICE,
    M_MESSAGE,
    MessageEvent,
    M_POLL_START,
    M_POLL_END,
    PollStartEvent,
} from "matrix-events-sdk";

import { _t } from "./languageHandler";
import * as Roles from "./Roles";
import { isValid3pidInvite } from "./RoomInvite";
import SettingsStore from "./settings/SettingsStore";
import { ALL_RULE_TYPES, ROOM_RULE_TYPES, SERVER_RULE_TYPES, USER_RULE_TYPES } from "./mjolnir/BanList";
import { WIDGET_LAYOUT_EVENT_TYPE } from "./stores/widgets/WidgetLayoutStore";
<<<<<<< HEAD
import { RightPanelPhases } from "./stores/right-panel/RightPanelStorePhases";
import { Action } from "./dispatcher/actions";
import defaultDispatcher from "./dispatcher/dispatcher";
import { MatrixClientPeg } from "./MatrixClientPeg";
import { ROOM_SECURITY_TAB } from "./components/views/dialogs/RoomSettingsDialog";
import AccessibleButton from "./components/views/elements/AccessibleButton";
import RightPanelStore from "./stores/right-panel/RightPanelStore";
import { ViewRoomPayload } from "./dispatcher/payloads/ViewRoomPayload";
import { isLocationEvent } from "./utils/EventUtils";
=======
import { RightPanelPhases } from './stores/right-panel/RightPanelStorePhases';
import defaultDispatcher from './dispatcher/dispatcher';
import { MatrixClientPeg } from "./MatrixClientPeg";
import { ROOM_SECURITY_TAB } from "./components/views/dialogs/RoomSettingsDialog";
import AccessibleButton from './components/views/elements/AccessibleButton';
import RightPanelStore from './stores/right-panel/RightPanelStore';
import { highlightEvent, isLocationEvent } from './utils/EventUtils';
>>>>>>> 57e1822a
import { ElementCall } from "./models/Call";
import { textForVoiceBroadcastStoppedEvent, VoiceBroadcastInfoEventType } from './voice-broadcast';

export function getSenderName(event: MatrixEvent): string {
    return event.sender?.name ?? event.getSender() ?? _t("Someone");
}

function getRoomMemberDisplayname(event: MatrixEvent, userId = event.getSender()): string {
    const client = MatrixClientPeg.get();
    const roomId = event.getRoomId();
    const member = client.getRoom(roomId)?.getMember(userId);
    return member?.name || member?.rawDisplayName || userId || _t("Someone");
}

function textForCallEvent(event: MatrixEvent): () => string {
    const roomName = MatrixClientPeg.get().getRoom(event.getRoomId()!).name;
    const isSupported = MatrixClientPeg.get().supportsVoip();

    return isSupported
        ? () => _t("Video call started in %(roomName)s.", { roomName })
        : () => _t("Video call started in %(roomName)s. (not supported by this browser)", { roomName });
}

// These functions are frequently used just to check whether an event has
// any text to display at all. For this reason they return deferred values
// to avoid the expense of looking up translations when they're not needed.

function textForCallInviteEvent(event: MatrixEvent): () => string | null {
    const senderName = getSenderName(event);
    // FIXME: Find a better way to determine this from the event?
    const isVoice = !event.getContent().offer?.sdp?.includes("m=video");
    const isSupported = MatrixClientPeg.get().supportsVoip();

    // This ladder could be reduced down to a couple string variables, however other languages
    // can have a hard time translating those strings. In an effort to make translations easier
    // and more accurate, we break out the string-based variables to a couple booleans.
    if (isVoice && isSupported) {
        return () => _t("%(senderName)s placed a voice call.", { senderName });
    } else if (isVoice && !isSupported) {
        return () => _t("%(senderName)s placed a voice call. (not supported by this browser)", { senderName });
    } else if (!isVoice && isSupported) {
        return () => _t("%(senderName)s placed a video call.", { senderName });
    } else if (!isVoice && !isSupported) {
        return () => _t("%(senderName)s placed a video call. (not supported by this browser)", { senderName });
    }
}

function textForMemberEvent(ev: MatrixEvent, allowJSX: boolean, showHiddenEvents?: boolean): () => string | null {
    // XXX: SYJS-16 "sender is sometimes null for join messages"
    const senderName = ev.sender?.name || getRoomMemberDisplayname(ev);
    const targetName = ev.target?.name || getRoomMemberDisplayname(ev, ev.getStateKey());
    const prevContent = ev.getPrevContent();
    const content = ev.getContent();
    const reason = content.reason;

    switch (content.membership) {
        case "invite": {
            const threePidContent = content.third_party_invite;
            if (threePidContent) {
                if (threePidContent.display_name) {
                    return () =>
                        _t("%(targetName)s accepted the invitation for %(displayName)s", {
                            targetName,
                            displayName: threePidContent.display_name,
                        });
                } else {
                    return () => _t("%(targetName)s accepted an invitation", { targetName });
                }
            } else {
                return () => _t("%(senderName)s invited %(targetName)s", { senderName, targetName });
            }
        }
        case "ban":
            return () =>
                reason
                    ? _t("%(senderName)s banned %(targetName)s: %(reason)s", { senderName, targetName, reason })
                    : _t("%(senderName)s banned %(targetName)s", { senderName, targetName });
        case "join":
            if (prevContent && prevContent.membership === "join") {
                if (prevContent.displayname && content.displayname && prevContent.displayname !== content.displayname) {
                    return () =>
                        _t("%(oldDisplayName)s changed their display name to %(displayName)s", {
                            // We're taking the display namke directly from the event content here so we need
                            // to strip direction override chars which the js-sdk would normally do when
                            // calculating the display name
                            oldDisplayName: removeDirectionOverrideChars(prevContent.displayname),
                            displayName: removeDirectionOverrideChars(content.displayname),
                        });
                } else if (!prevContent.displayname && content.displayname) {
                    return () =>
                        _t("%(senderName)s set their display name to %(displayName)s", {
                            senderName: ev.getSender(),
                            displayName: removeDirectionOverrideChars(content.displayname),
                        });
                } else if (prevContent.displayname && !content.displayname) {
                    return () =>
                        _t("%(senderName)s removed their display name (%(oldDisplayName)s)", {
                            senderName,
                            oldDisplayName: removeDirectionOverrideChars(prevContent.displayname),
                        });
                } else if (prevContent.avatar_url && !content.avatar_url) {
                    return () => _t("%(senderName)s removed their profile picture", { senderName });
                } else if (
                    prevContent.avatar_url &&
                    content.avatar_url &&
                    prevContent.avatar_url !== content.avatar_url
                ) {
                    return () => _t("%(senderName)s changed their profile picture", { senderName });
                } else if (!prevContent.avatar_url && content.avatar_url) {
                    return () => _t("%(senderName)s set a profile picture", { senderName });
                } else if (showHiddenEvents ?? SettingsStore.getValue("showHiddenEventsInTimeline")) {
                    // This is a null rejoin, it will only be visible if using 'show hidden events' (labs)
                    return () => _t("%(senderName)s made no change", { senderName });
                } else {
                    return null;
                }
            } else {
                if (!ev.target) logger.warn("Join message has no target! -- " + ev.getContent().state_key);
                return () => _t("%(targetName)s joined the room", { targetName });
            }
        case "leave":
            if (ev.getSender() === ev.getStateKey()) {
                if (prevContent.membership === "invite") {
                    return () => _t("%(targetName)s rejected the invitation", { targetName });
                } else {
                    return () =>
                        reason
                            ? _t("%(targetName)s left the room: %(reason)s", { targetName, reason })
                            : _t("%(targetName)s left the room", { targetName });
                }
            } else if (prevContent.membership === "ban") {
                return () => _t("%(senderName)s unbanned %(targetName)s", { senderName, targetName });
            } else if (prevContent.membership === "invite") {
                return () =>
                    reason
                        ? _t("%(senderName)s withdrew %(targetName)s's invitation: %(reason)s", {
                              senderName,
                              targetName,
                              reason,
                          })
                        : _t("%(senderName)s withdrew %(targetName)s's invitation", { senderName, targetName });
            } else if (prevContent.membership === "join") {
                return () =>
                    reason
                        ? _t("%(senderName)s removed %(targetName)s: %(reason)s", {
                              senderName,
                              targetName,
                              reason,
                          })
                        : _t("%(senderName)s removed %(targetName)s", { senderName, targetName });
            } else {
                return null;
            }
    }
}

function textForTopicEvent(ev: MatrixEvent): () => string | null {
    const senderDisplayName = ev.sender && ev.sender.name ? ev.sender.name : ev.getSender();
    return () =>
        _t('%(senderDisplayName)s changed the topic to "%(topic)s".', {
            senderDisplayName,
            topic: ev.getContent().topic,
        });
}

function textForRoomAvatarEvent(ev: MatrixEvent): () => string | null {
    const senderDisplayName = ev?.sender?.name || ev.getSender();
    return () => _t("%(senderDisplayName)s changed the room avatar.", { senderDisplayName });
}

function textForRoomNameEvent(ev: MatrixEvent): () => string | null {
    const senderDisplayName = ev.sender && ev.sender.name ? ev.sender.name : ev.getSender();

    if (!ev.getContent().name || ev.getContent().name.trim().length === 0) {
        return () => _t("%(senderDisplayName)s removed the room name.", { senderDisplayName });
    }
    if (ev.getPrevContent().name) {
        return () =>
            _t("%(senderDisplayName)s changed the room name from %(oldRoomName)s to %(newRoomName)s.", {
                senderDisplayName,
                oldRoomName: ev.getPrevContent().name,
                newRoomName: ev.getContent().name,
            });
    }
    return () =>
        _t("%(senderDisplayName)s changed the room name to %(roomName)s.", {
            senderDisplayName,
            roomName: ev.getContent().name,
        });
}

function textForTombstoneEvent(ev: MatrixEvent): () => string | null {
    const senderDisplayName = ev.sender && ev.sender.name ? ev.sender.name : ev.getSender();
    return () => _t("%(senderDisplayName)s upgraded this room.", { senderDisplayName });
}

const onViewJoinRuleSettingsClick = () => {
    defaultDispatcher.dispatch({
        action: "open_room_settings",
        initial_tab_id: ROOM_SECURITY_TAB,
    });
};

function textForJoinRulesEvent(ev: MatrixEvent, allowJSX: boolean): () => Renderable {
    const senderDisplayName = ev.sender && ev.sender.name ? ev.sender.name : ev.getSender();
    switch (ev.getContent().join_rule) {
        case JoinRule.Public:
            return () =>
                _t("%(senderDisplayName)s made the room public to whoever knows the link.", {
                    senderDisplayName,
                });
        case JoinRule.Invite:
            return () =>
                _t("%(senderDisplayName)s made the room invite only.", {
                    senderDisplayName,
                });
        case JoinRule.Restricted:
            if (allowJSX) {
                return () => (
                    <span>
                        {_t(
                            "%(senderDisplayName)s changed who can join this room. <a>View settings</a>.",
                            {
                                senderDisplayName,
                            },
                            {
                                a: (sub) => (
                                    <AccessibleButton kind="link_inline" onClick={onViewJoinRuleSettingsClick}>
                                        {sub}
                                    </AccessibleButton>
                                ),
                            },
                        )}
                    </span>
                );
            }

            return () => _t("%(senderDisplayName)s changed who can join this room.", { senderDisplayName });
        default:
            // The spec supports "knock" and "private", however nothing implements these.
            return () =>
                _t("%(senderDisplayName)s changed the join rule to %(rule)s", {
                    senderDisplayName,
                    rule: ev.getContent().join_rule,
                });
    }
}

function textForGuestAccessEvent(ev: MatrixEvent): () => string | null {
    const senderDisplayName = ev.sender && ev.sender.name ? ev.sender.name : ev.getSender();
    switch (ev.getContent().guest_access) {
        case GuestAccess.CanJoin:
            return () => _t("%(senderDisplayName)s has allowed guests to join the room.", { senderDisplayName });
        case GuestAccess.Forbidden:
            return () => _t("%(senderDisplayName)s has prevented guests from joining the room.", { senderDisplayName });
        default:
            // There's no other options we can expect, however just for safety's sake we'll do this.
            return () =>
                _t("%(senderDisplayName)s changed guest access to %(rule)s", {
                    senderDisplayName,
                    rule: ev.getContent().guest_access,
                });
    }
}

function textForServerACLEvent(ev: MatrixEvent): () => string | null {
    const senderDisplayName = ev.sender && ev.sender.name ? ev.sender.name : ev.getSender();
    const prevContent = ev.getPrevContent();
    const current = ev.getContent();
    const prev = {
        deny: Array.isArray(prevContent.deny) ? prevContent.deny : [],
        allow: Array.isArray(prevContent.allow) ? prevContent.allow : [],
        allow_ip_literals: prevContent.allow_ip_literals !== false,
    };

    let getText = null;
    if (prev.deny.length === 0 && prev.allow.length === 0) {
        getText = () => _t("%(senderDisplayName)s set the server ACLs for this room.", { senderDisplayName });
    } else {
        getText = () => _t("%(senderDisplayName)s changed the server ACLs for this room.", { senderDisplayName });
    }

    if (!Array.isArray(current.allow)) {
        current.allow = [];
    }

    // If we know for sure everyone is banned, mark the room as obliterated
    if (current.allow.length === 0) {
        return () =>
            getText() + " " + _t("🎉 All servers are banned from participating! This room can no longer be used.");
    }

    return getText;
}

function textForMessageEvent(ev: MatrixEvent): () => string | null {
    if (isLocationEvent(ev)) {
        return textForLocationEvent(ev);
    }

    return () => {
        const senderDisplayName = ev.sender && ev.sender.name ? ev.sender.name : ev.getSender();
        let message = ev.getContent().body;
        if (ev.isRedacted()) {
            message = textForRedactedPollAndMessageEvent(ev);
        }

        if (SettingsStore.isEnabled("feature_extensible_events")) {
            const extev = ev.unstableExtensibleEvent as MessageEvent;
            if (extev) {
                if (extev.isEquivalentTo(M_EMOTE)) {
                    return `* ${senderDisplayName} ${extev.text}`;
                } else if (extev.isEquivalentTo(M_NOTICE) || extev.isEquivalentTo(M_MESSAGE)) {
                    return `${senderDisplayName}: ${extev.text}`;
                }
            }
        }

        if (ev.getContent().msgtype === MsgType.Emote) {
            message = "* " + senderDisplayName + " " + message;
        } else if (ev.getContent().msgtype === MsgType.Image) {
            message = _t("%(senderDisplayName)s sent an image.", { senderDisplayName });
        } else if (ev.getType() == EventType.Sticker) {
            message = _t("%(senderDisplayName)s sent a sticker.", { senderDisplayName });
        } else {
            // in this case, parse it as a plain text message
            message = senderDisplayName + ": " + message;
        }
        return message;
    };
}

function textForCanonicalAliasEvent(ev: MatrixEvent): () => string | null {
    const senderName = getSenderName(ev);
    const oldAlias = ev.getPrevContent().alias;
    const oldAltAliases = ev.getPrevContent().alt_aliases || [];
    const newAlias = ev.getContent().alias;
    const newAltAliases = ev.getContent().alt_aliases || [];
    const removedAltAliases = oldAltAliases.filter((alias) => !newAltAliases.includes(alias));
    const addedAltAliases = newAltAliases.filter((alias) => !oldAltAliases.includes(alias));

    if (!removedAltAliases.length && !addedAltAliases.length) {
        if (newAlias) {
            return () =>
                _t("%(senderName)s set the main address for this room to %(address)s.", {
                    senderName,
                    address: ev.getContent().alias,
                });
        } else if (oldAlias) {
            return () =>
                _t("%(senderName)s removed the main address for this room.", {
                    senderName,
                });
        }
    } else if (newAlias === oldAlias) {
        if (addedAltAliases.length && !removedAltAliases.length) {
            return () =>
                _t("%(senderName)s added the alternative addresses %(addresses)s for this room.", {
                    senderName,
                    addresses: addedAltAliases.join(", "),
                    count: addedAltAliases.length,
                });
        }
        if (removedAltAliases.length && !addedAltAliases.length) {
            return () =>
                _t("%(senderName)s removed the alternative addresses %(addresses)s for this room.", {
                    senderName,
                    addresses: removedAltAliases.join(", "),
                    count: removedAltAliases.length,
                });
        }
        if (removedAltAliases.length && addedAltAliases.length) {
            return () =>
                _t("%(senderName)s changed the alternative addresses for this room.", {
                    senderName,
                });
        }
    } else {
        // both alias and alt_aliases where modified
        return () =>
            _t("%(senderName)s changed the main and alternative addresses for this room.", {
                senderName,
            });
    }
    // in case there is no difference between the two events,
    // say something as we can't simply hide the tile from here
    return () =>
        _t("%(senderName)s changed the addresses for this room.", {
            senderName,
        });
}

function textForThreePidInviteEvent(event: MatrixEvent): () => string | null {
    const senderName = getSenderName(event);

    if (!isValid3pidInvite(event)) {
        return () =>
            _t("%(senderName)s revoked the invitation for %(targetDisplayName)s to join the room.", {
                senderName,
                targetDisplayName: event.getPrevContent().display_name || _t("Someone"),
            });
    }

    return () =>
        _t("%(senderName)s sent an invitation to %(targetDisplayName)s to join the room.", {
            senderName,
            targetDisplayName: event.getContent().display_name,
        });
}

function textForHistoryVisibilityEvent(event: MatrixEvent): () => string | null {
    const senderName = getSenderName(event);
    switch (event.getContent().history_visibility) {
        case HistoryVisibility.Invited:
            return () =>
                _t(
                    "%(senderName)s made future room history visible to all room members, " +
                        "from the point they are invited.",
                    { senderName },
                );
        case HistoryVisibility.Joined:
            return () =>
                _t(
                    "%(senderName)s made future room history visible to all room members, " +
                        "from the point they joined.",
                    { senderName },
                );
        case HistoryVisibility.Shared:
            return () => _t("%(senderName)s made future room history visible to all room members.", { senderName });
        case HistoryVisibility.WorldReadable:
            return () => _t("%(senderName)s made future room history visible to anyone.", { senderName });
        default:
            return () =>
                _t("%(senderName)s made future room history visible to unknown (%(visibility)s).", {
                    senderName,
                    visibility: event.getContent().history_visibility,
                });
    }
}

// Currently will only display a change if a user's power level is changed
function textForPowerEvent(event: MatrixEvent): () => string | null {
    const senderName = getSenderName(event);
    if (!event.getPrevContent()?.users || !event.getContent()?.users) {
        return null;
    }
    const previousUserDefault: number = event.getPrevContent().users_default || 0;
    const currentUserDefault: number = event.getContent().users_default || 0;
    // Construct set of userIds
    const users: string[] = [];
    Object.keys(event.getContent().users).forEach((userId) => {
        if (users.indexOf(userId) === -1) users.push(userId);
    });
    Object.keys(event.getPrevContent().users).forEach((userId) => {
        if (users.indexOf(userId) === -1) users.push(userId);
    });

    const diffs: {
        userId: string;
        name: string;
        from: number;
        to: number;
    }[] = [];
    users.forEach((userId) => {
        // Previous power level
        let from: number = event.getPrevContent().users[userId];
        if (!Number.isInteger(from)) {
            from = previousUserDefault;
        }
        // Current power level
        let to = event.getContent().users[userId];
        if (!Number.isInteger(to)) {
            to = currentUserDefault;
        }
        if (from === previousUserDefault && to === currentUserDefault) {
            return;
        }
        if (to !== from) {
            const name = getRoomMemberDisplayname(event, userId);
            diffs.push({ userId, name, from, to });
        }
    });
    if (!diffs.length) {
        return null;
    }

    // XXX: This is also surely broken for i18n
    return () =>
        _t("%(senderName)s changed the power level of %(powerLevelDiffText)s.", {
            senderName,
            powerLevelDiffText: diffs
                .map((diff) =>
                    _t("%(userId)s from %(fromPowerLevel)s to %(toPowerLevel)s", {
                        userId: diff.name,
                        fromPowerLevel: Roles.textualPowerLevel(diff.from, previousUserDefault),
                        toPowerLevel: Roles.textualPowerLevel(diff.to, currentUserDefault),
                    }),
                )
                .join(", "),
        });
}

const onPinnedMessagesClick = (): void => {
    RightPanelStore.instance.setCard({ phase: RightPanelPhases.PinnedMessages }, false);
};

function textForPinnedEvent(event: MatrixEvent, allowJSX: boolean): () => Renderable {
    if (!SettingsStore.getValue("feature_pinning")) return null;
    const senderName = getSenderName(event);
    const roomId = event.getRoomId();

    const pinned = event.getContent().pinned ?? [];
    const previouslyPinned = event.getPrevContent().pinned ?? [];
    const newlyPinned = pinned.filter((item) => previouslyPinned.indexOf(item) < 0);
    const newlyUnpinned = previouslyPinned.filter((item) => pinned.indexOf(item) < 0);

    if (newlyPinned.length === 1 && newlyUnpinned.length === 0) {
        // A single message was pinned, include a link to that message.
        if (allowJSX) {
            const messageId = newlyPinned.pop();

            return () => (
                <span>
                    {_t(
                        "%(senderName)s pinned <a>a message</a> to this room. See all <b>pinned messages</b>.",
                        { senderName },
                        {
<<<<<<< HEAD
                            a: (sub) => (
                                <AccessibleButton
                                    kind="link_inline"
                                    onClick={(e) => onPinnedOrUnpinnedMessageClick(messageId, roomId)}
                                >
                                    {sub}
                                </AccessibleButton>
                            ),
                            b: (sub) => (
                                <AccessibleButton kind="link_inline" onClick={onPinnedMessagesClick}>
                                    {sub}
                                </AccessibleButton>
                            ),
=======
                            "a": (sub) =>
                                <AccessibleButton kind='link_inline' onClick={(e) => highlightEvent(roomId, messageId)}>
                                    { sub }
                                </AccessibleButton>,
                            "b": (sub) =>
                                <AccessibleButton kind='link_inline' onClick={onPinnedMessagesClick}>
                                    { sub }
                                </AccessibleButton>,
>>>>>>> 57e1822a
                        },
                    )}
                </span>
            );
        }

        return () => _t("%(senderName)s pinned a message to this room. See all pinned messages.", { senderName });
    }

    if (newlyUnpinned.length === 1 && newlyPinned.length === 0) {
        // A single message was unpinned, include a link to that message.
        if (allowJSX) {
            const messageId = newlyUnpinned.pop();

            return () => (
                <span>
                    {_t(
                        "%(senderName)s unpinned <a>a message</a> from this room. See all <b>pinned messages</b>.",
                        { senderName },
                        {
<<<<<<< HEAD
                            a: (sub) => (
                                <AccessibleButton
                                    kind="link_inline"
                                    onClick={(e) => onPinnedOrUnpinnedMessageClick(messageId, roomId)}
                                >
                                    {sub}
                                </AccessibleButton>
                            ),
                            b: (sub) => (
                                <AccessibleButton kind="link_inline" onClick={onPinnedMessagesClick}>
                                    {sub}
                                </AccessibleButton>
                            ),
=======
                            "a": (sub) =>
                                <AccessibleButton kind='link_inline' onClick={(e) => highlightEvent(roomId, messageId)}>
                                    { sub }
                                </AccessibleButton>,
                            "b": (sub) =>
                                <AccessibleButton kind='link_inline' onClick={onPinnedMessagesClick}>
                                    { sub }
                                </AccessibleButton>,
>>>>>>> 57e1822a
                        },
                    )}
                </span>
            );
        }

        return () => _t("%(senderName)s unpinned a message from this room. See all pinned messages.", { senderName });
    }

    if (allowJSX) {
        return () => (
            <span>
                {_t(
                    "%(senderName)s changed the <a>pinned messages</a> for the room.",
                    { senderName },
                    {
                        a: (sub) => (
                            <AccessibleButton kind="link_inline" onClick={onPinnedMessagesClick}>
                                {sub}
                            </AccessibleButton>
                        ),
                    },
                )}
            </span>
        );
    }

    return () => _t("%(senderName)s changed the pinned messages for the room.", { senderName });
}

function textForWidgetEvent(event: MatrixEvent): () => string | null {
    const senderName = getSenderName(event);
    const { name: prevName, type: prevType, url: prevUrl } = event.getPrevContent();
    const { name, type, url } = event.getContent() || {};

    let widgetName = name || prevName || type || prevType || "";
    // Apply sentence case to widget name
    if (widgetName && widgetName.length > 0) {
        widgetName = widgetName[0].toUpperCase() + widgetName.slice(1);
    }

    // If the widget was removed, its content should be {}, but this is sufficiently
    // equivalent to that condition.
    if (url) {
        if (prevUrl) {
            return () =>
                _t("%(widgetName)s widget modified by %(senderName)s", {
                    widgetName,
                    senderName,
                });
        } else {
            return () =>
                _t("%(widgetName)s widget added by %(senderName)s", {
                    widgetName,
                    senderName,
                });
        }
    } else {
        return () =>
            _t("%(widgetName)s widget removed by %(senderName)s", {
                widgetName,
                senderName,
            });
    }
}

function textForWidgetLayoutEvent(event: MatrixEvent): () => string | null {
    const senderName = getSenderName(event);
    return () => _t("%(senderName)s has updated the room layout", { senderName });
}

function textForMjolnirEvent(event: MatrixEvent): () => string | null {
    const senderName = getSenderName(event);
    const { entity: prevEntity } = event.getPrevContent();
    const { entity, recommendation, reason } = event.getContent();

    // Rule removed
    if (!entity) {
        if (USER_RULE_TYPES.includes(event.getType())) {
            return () =>
                _t("%(senderName)s removed the rule banning users matching %(glob)s", { senderName, glob: prevEntity });
        } else if (ROOM_RULE_TYPES.includes(event.getType())) {
            return () =>
                _t("%(senderName)s removed the rule banning rooms matching %(glob)s", { senderName, glob: prevEntity });
        } else if (SERVER_RULE_TYPES.includes(event.getType())) {
            return () =>
                _t("%(senderName)s removed the rule banning servers matching %(glob)s", {
                    senderName,
                    glob: prevEntity,
                });
        }

        // Unknown type. We'll say something, but we shouldn't end up here.
        return () => _t("%(senderName)s removed a ban rule matching %(glob)s", { senderName, glob: prevEntity });
    }

    // Invalid rule
    if (!recommendation || !reason) return () => _t(`%(senderName)s updated an invalid ban rule`, { senderName });

    // Rule updated
    if (entity === prevEntity) {
        if (USER_RULE_TYPES.includes(event.getType())) {
            return () =>
                _t("%(senderName)s updated the rule banning users matching %(glob)s for %(reason)s", {
                    senderName,
                    glob: entity,
                    reason,
                });
        } else if (ROOM_RULE_TYPES.includes(event.getType())) {
            return () =>
                _t("%(senderName)s updated the rule banning rooms matching %(glob)s for %(reason)s", {
                    senderName,
                    glob: entity,
                    reason,
                });
        } else if (SERVER_RULE_TYPES.includes(event.getType())) {
            return () =>
                _t("%(senderName)s updated the rule banning servers matching %(glob)s for %(reason)s", {
                    senderName,
                    glob: entity,
                    reason,
                });
        }

        // Unknown type. We'll say something but we shouldn't end up here.
        return () =>
            _t("%(senderName)s updated a ban rule matching %(glob)s for %(reason)s", {
                senderName,
                glob: entity,
                reason,
            });
    }

    // New rule
    if (!prevEntity) {
        if (USER_RULE_TYPES.includes(event.getType())) {
            return () =>
                _t("%(senderName)s created a rule banning users matching %(glob)s for %(reason)s", {
                    senderName,
                    glob: entity,
                    reason,
                });
        } else if (ROOM_RULE_TYPES.includes(event.getType())) {
            return () =>
                _t("%(senderName)s created a rule banning rooms matching %(glob)s for %(reason)s", {
                    senderName,
                    glob: entity,
                    reason,
                });
        } else if (SERVER_RULE_TYPES.includes(event.getType())) {
            return () =>
                _t("%(senderName)s created a rule banning servers matching %(glob)s for %(reason)s", {
                    senderName,
                    glob: entity,
                    reason,
                });
        }

        // Unknown type. We'll say something but we shouldn't end up here.
        return () =>
            _t("%(senderName)s created a ban rule matching %(glob)s for %(reason)s", {
                senderName,
                glob: entity,
                reason,
            });
    }

    // else the entity !== prevEntity - count as a removal & add
    if (USER_RULE_TYPES.includes(event.getType())) {
        return () =>
            _t(
                "%(senderName)s changed a rule that was banning users matching %(oldGlob)s to matching " +
                    "%(newGlob)s for %(reason)s",
                { senderName, oldGlob: prevEntity, newGlob: entity, reason },
            );
    } else if (ROOM_RULE_TYPES.includes(event.getType())) {
        return () =>
            _t(
                "%(senderName)s changed a rule that was banning rooms matching %(oldGlob)s to matching " +
                    "%(newGlob)s for %(reason)s",
                { senderName, oldGlob: prevEntity, newGlob: entity, reason },
            );
    } else if (SERVER_RULE_TYPES.includes(event.getType())) {
        return () =>
            _t(
                "%(senderName)s changed a rule that was banning servers matching %(oldGlob)s to matching " +
                    "%(newGlob)s for %(reason)s",
                { senderName, oldGlob: prevEntity, newGlob: entity, reason },
            );
    }

    // Unknown type. We'll say something but we shouldn't end up here.
    return () =>
        _t(
            "%(senderName)s updated a ban rule that was matching %(oldGlob)s to matching %(newGlob)s " +
                "for %(reason)s",
            { senderName, oldGlob: prevEntity, newGlob: entity, reason },
        );
}

export function textForLocationEvent(event: MatrixEvent): () => string | null {
    return () =>
        _t("%(senderName)s has shared their location", {
            senderName: getSenderName(event),
        });
}

function textForRedactedPollAndMessageEvent(ev: MatrixEvent): string {
    let message = _t("Message deleted");
    const unsigned = ev.getUnsigned();
    const redactedBecauseUserId = unsigned?.redacted_because?.sender;
    if (redactedBecauseUserId && redactedBecauseUserId !== ev.getSender()) {
        const room = MatrixClientPeg.get().getRoom(ev.getRoomId());
        const sender = room?.getMember(redactedBecauseUserId);
        message = _t("Message deleted by %(name)s", {
            name: sender?.name || redactedBecauseUserId,
        });
    }

    return message;
}

function textForPollStartEvent(event: MatrixEvent): () => string | null {
    return () => {
        let message = "";

        if (event.isRedacted()) {
            message = textForRedactedPollAndMessageEvent(event);
            const senderDisplayName = event.sender?.name ?? event.getSender();
            message = senderDisplayName + ": " + message;
        } else {
            message = _t("%(senderName)s has started a poll - %(pollQuestion)s", {
                senderName: getSenderName(event),
                pollQuestion: (event.unstableExtensibleEvent as PollStartEvent)?.question?.text,
            });
        }

        return message;
    };
}

function textForPollEndEvent(event: MatrixEvent): () => string | null {
    return () =>
        _t("%(senderName)s has ended a poll", {
            senderName: getSenderName(event),
        });
}

type Renderable = string | React.ReactNode | null;

interface IHandlers {
    [type: string]: (ev: MatrixEvent, allowJSX: boolean, showHiddenEvents?: boolean) => () => Renderable;
}

const handlers: IHandlers = {
    [EventType.RoomMessage]: textForMessageEvent,
    [EventType.Sticker]: textForMessageEvent,
    [EventType.CallInvite]: textForCallInviteEvent,
    [M_POLL_START.name]: textForPollStartEvent,
    [M_POLL_END.name]: textForPollEndEvent,
    [M_POLL_START.altName]: textForPollStartEvent,
    [M_POLL_END.altName]: textForPollEndEvent,
};

const stateHandlers: IHandlers = {
    [EventType.RoomCanonicalAlias]: textForCanonicalAliasEvent,
    [EventType.RoomName]: textForRoomNameEvent,
    [EventType.RoomTopic]: textForTopicEvent,
    [EventType.RoomMember]: textForMemberEvent,
    [EventType.RoomAvatar]: textForRoomAvatarEvent,
    [EventType.RoomThirdPartyInvite]: textForThreePidInviteEvent,
    [EventType.RoomHistoryVisibility]: textForHistoryVisibilityEvent,
    [EventType.RoomPowerLevels]: textForPowerEvent,
    [EventType.RoomPinnedEvents]: textForPinnedEvent,
    [EventType.RoomServerAcl]: textForServerACLEvent,
    [EventType.RoomTombstone]: textForTombstoneEvent,
    [EventType.RoomJoinRules]: textForJoinRulesEvent,
    [EventType.RoomGuestAccess]: textForGuestAccessEvent,

    // TODO: Enable support for m.widget event type (https://github.com/vector-im/element-web/issues/13111)
    "im.vector.modular.widgets": textForWidgetEvent,
    [WIDGET_LAYOUT_EVENT_TYPE]: textForWidgetLayoutEvent,
    [VoiceBroadcastInfoEventType]: textForVoiceBroadcastStoppedEvent,
};

// Add all the Mjolnir stuff to the renderer
for (const evType of ALL_RULE_TYPES) {
    stateHandlers[evType] = textForMjolnirEvent;
}

// Add both stable and unstable m.call events
for (const evType of ElementCall.CALL_EVENT_TYPE.names) {
    stateHandlers[evType] = textForCallEvent;
}

/**
 * Determines whether the given event has text to display.
 * @param ev The event
 * @param showHiddenEvents An optional cached setting value for showHiddenEventsInTimeline
 *     to avoid hitting the settings store
 */
export function hasText(ev: MatrixEvent, showHiddenEvents?: boolean): boolean {
    const handler = (ev.isState() ? stateHandlers : handlers)[ev.getType()];
    return Boolean(handler?.(ev, false, showHiddenEvents));
}

/**
 * Gets the textual content of the given event.
 * @param ev The event
 * @param allowJSX Whether to output rich JSX content
 * @param showHiddenEvents An optional cached setting value for showHiddenEventsInTimeline
 *     to avoid hitting the settings store
 */
export function textForEvent(ev: MatrixEvent): string;
export function textForEvent(ev: MatrixEvent, allowJSX: true, showHiddenEvents?: boolean): string | React.ReactNode;
export function textForEvent(ev: MatrixEvent, allowJSX = false, showHiddenEvents?: boolean): string | React.ReactNode {
    const handler = (ev.isState() ? stateHandlers : handlers)[ev.getType()];
    return handler?.(ev, allowJSX, showHiddenEvents)?.() || "";
}<|MERGE_RESOLUTION|>--- conflicted
+++ resolved
@@ -36,27 +36,15 @@
 import SettingsStore from "./settings/SettingsStore";
 import { ALL_RULE_TYPES, ROOM_RULE_TYPES, SERVER_RULE_TYPES, USER_RULE_TYPES } from "./mjolnir/BanList";
 import { WIDGET_LAYOUT_EVENT_TYPE } from "./stores/widgets/WidgetLayoutStore";
-<<<<<<< HEAD
 import { RightPanelPhases } from "./stores/right-panel/RightPanelStorePhases";
-import { Action } from "./dispatcher/actions";
 import defaultDispatcher from "./dispatcher/dispatcher";
 import { MatrixClientPeg } from "./MatrixClientPeg";
 import { ROOM_SECURITY_TAB } from "./components/views/dialogs/RoomSettingsDialog";
 import AccessibleButton from "./components/views/elements/AccessibleButton";
 import RightPanelStore from "./stores/right-panel/RightPanelStore";
-import { ViewRoomPayload } from "./dispatcher/payloads/ViewRoomPayload";
-import { isLocationEvent } from "./utils/EventUtils";
-=======
-import { RightPanelPhases } from './stores/right-panel/RightPanelStorePhases';
-import defaultDispatcher from './dispatcher/dispatcher';
-import { MatrixClientPeg } from "./MatrixClientPeg";
-import { ROOM_SECURITY_TAB } from "./components/views/dialogs/RoomSettingsDialog";
-import AccessibleButton from './components/views/elements/AccessibleButton';
-import RightPanelStore from './stores/right-panel/RightPanelStore';
-import { highlightEvent, isLocationEvent } from './utils/EventUtils';
->>>>>>> 57e1822a
+import { highlightEvent, isLocationEvent } from "./utils/EventUtils";
 import { ElementCall } from "./models/Call";
-import { textForVoiceBroadcastStoppedEvent, VoiceBroadcastInfoEventType } from './voice-broadcast';
+import { textForVoiceBroadcastStoppedEvent, VoiceBroadcastInfoEventType } from "./voice-broadcast";
 
 export function getSenderName(event: MatrixEvent): string {
     return event.sender?.name ?? event.getSender() ?? _t("Someone");
@@ -582,12 +570,8 @@
                         "%(senderName)s pinned <a>a message</a> to this room. See all <b>pinned messages</b>.",
                         { senderName },
                         {
-<<<<<<< HEAD
                             a: (sub) => (
-                                <AccessibleButton
-                                    kind="link_inline"
-                                    onClick={(e) => onPinnedOrUnpinnedMessageClick(messageId, roomId)}
-                                >
+                                <AccessibleButton kind="link_inline" onClick={(e) => highlightEvent(roomId, messageId)}>
                                     {sub}
                                 </AccessibleButton>
                             ),
@@ -596,16 +580,6 @@
                                     {sub}
                                 </AccessibleButton>
                             ),
-=======
-                            "a": (sub) =>
-                                <AccessibleButton kind='link_inline' onClick={(e) => highlightEvent(roomId, messageId)}>
-                                    { sub }
-                                </AccessibleButton>,
-                            "b": (sub) =>
-                                <AccessibleButton kind='link_inline' onClick={onPinnedMessagesClick}>
-                                    { sub }
-                                </AccessibleButton>,
->>>>>>> 57e1822a
                         },
                     )}
                 </span>
@@ -626,12 +600,8 @@
                         "%(senderName)s unpinned <a>a message</a> from this room. See all <b>pinned messages</b>.",
                         { senderName },
                         {
-<<<<<<< HEAD
                             a: (sub) => (
-                                <AccessibleButton
-                                    kind="link_inline"
-                                    onClick={(e) => onPinnedOrUnpinnedMessageClick(messageId, roomId)}
-                                >
+                                <AccessibleButton kind="link_inline" onClick={(e) => highlightEvent(roomId, messageId)}>
                                     {sub}
                                 </AccessibleButton>
                             ),
@@ -640,16 +610,6 @@
                                     {sub}
                                 </AccessibleButton>
                             ),
-=======
-                            "a": (sub) =>
-                                <AccessibleButton kind='link_inline' onClick={(e) => highlightEvent(roomId, messageId)}>
-                                    { sub }
-                                </AccessibleButton>,
-                            "b": (sub) =>
-                                <AccessibleButton kind='link_inline' onClick={onPinnedMessagesClick}>
-                                    { sub }
-                                </AccessibleButton>,
->>>>>>> 57e1822a
                         },
                     )}
                 </span>

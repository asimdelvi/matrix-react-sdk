/*
Copyright 2015, 2016 OpenMarket Ltd

Licensed under the Apache License, Version 2.0 (the "License");
you may not use this file except in compliance with the License.
You may obtain a copy of the License at

    http://www.apache.org/licenses/LICENSE-2.0

Unless required by applicable law or agreed to in writing, software
distributed under the License is distributed on an "AS IS" BASIS,
WITHOUT WARRANTIES OR CONDITIONS OF ANY KIND, either express or implied.
See the License for the specific language governing permissions and
limitations under the License.
*/
import React from 'react';
import { MatrixClientPeg } from './MatrixClientPeg';
import { _t } from './languageHandler';
import * as Roles from './Roles';
import { isValid3pidInvite } from "./RoomInvite";
import SettingsStore from "./settings/SettingsStore";
import { ALL_RULE_TYPES, ROOM_RULE_TYPES, SERVER_RULE_TYPES, USER_RULE_TYPES } from "./mjolnir/BanList";
import { WIDGET_LAYOUT_EVENT_TYPE } from "./stores/widgets/WidgetLayoutStore";
import { RightPanelPhases } from './stores/RightPanelStorePhases';
import { Action } from './dispatcher/actions';
import defaultDispatcher from './dispatcher/dispatcher';
import { SetRightPanelPhasePayload } from './dispatcher/payloads/SetRightPanelPhasePayload';
import { MatrixEvent } from "matrix-js-sdk/src/models/event";

// These functions are frequently used just to check whether an event has
// any text to display at all. For this reason they return deferred values
// to avoid the expense of looking up translations when they're not needed.

function textForMemberEvent(ev: MatrixEvent, allowJSX: boolean, showHiddenEvents?: boolean): () => string | null {
    // XXX: SYJS-16 "sender is sometimes null for join messages"
    const senderName = ev.sender ? ev.sender.name : ev.getSender();
    const targetName = ev.target ? ev.target.name : ev.getStateKey();
    const prevContent = ev.getPrevContent();
    const content = ev.getContent();
    const reason = content.reason;

    switch (content.membership) {
        case 'invite': {
            const threePidContent = content.third_party_invite;
            if (threePidContent) {
                if (threePidContent.display_name) {
                    return () => _t('%(targetName)s accepted the invitation for %(displayName)s', {
                        targetName,
                        displayName: threePidContent.display_name,
                    });
                } else {
                    return () => _t('%(targetName)s accepted an invitation', { targetName });
                }
            } else {
                return () => _t('%(senderName)s invited %(targetName)s', { senderName, targetName });
            }
        }
        case 'ban':
            return () => reason
                ? _t('%(senderName)s banned %(targetName)s: %(reason)s', { senderName, targetName, reason })
                : _t('%(senderName)s banned %(targetName)s', { senderName, targetName });
        case 'join':
            if (prevContent && prevContent.membership === 'join') {
                if (prevContent.displayname && content.displayname && prevContent.displayname !== content.displayname) {
                    return () => _t('%(oldDisplayName)s changed their display name to %(displayName)s', {
                        oldDisplayName: prevContent.displayname,
                        displayName: content.displayname,
                    });
                } else if (!prevContent.displayname && content.displayname) {
                    return () => _t('%(senderName)s set their display name to %(displayName)s', {
                        senderName: ev.getSender(),
                        displayName: content.displayname,
                    });
                } else if (prevContent.displayname && !content.displayname) {
                    return () => _t('%(senderName)s removed their display name (%(oldDisplayName)s)', {
                        senderName,
                        oldDisplayName: prevContent.displayname,
                    });
                } else if (prevContent.avatar_url && !content.avatar_url) {
                    return () => _t('%(senderName)s removed their profile picture', { senderName });
                } else if (prevContent.avatar_url && content.avatar_url &&
                    prevContent.avatar_url !== content.avatar_url) {
                    return () => _t('%(senderName)s changed their profile picture', { senderName });
                } else if (!prevContent.avatar_url && content.avatar_url) {
                    return () => _t('%(senderName)s set a profile picture', { senderName });
                } else if (showHiddenEvents ?? SettingsStore.getValue("showHiddenEventsInTimeline")) {
                    // This is a null rejoin, it will only be visible if using 'show hidden events' (labs)
                    return () => _t("%(senderName)s made no change", { senderName });
                } else {
                    return null;
                }
            } else {
                if (!ev.target) console.warn("Join message has no target! -- " + ev.getContent().state_key);
                return () => _t('%(targetName)s joined the room', { targetName });
            }
        case 'leave':
            if (ev.getSender() === ev.getStateKey()) {
                if (prevContent.membership === "invite") {
                    return () => _t('%(targetName)s rejected the invitation', { targetName });
                } else {
                    return () => reason
                        ? _t('%(targetName)s left the room: %(reason)s', { targetName, reason })
                        : _t('%(targetName)s left the room', { targetName });
                }
            } else if (prevContent.membership === "ban") {
                return () => _t('%(senderName)s unbanned %(targetName)s', { senderName, targetName });
            } else if (prevContent.membership === "invite") {
                return () => reason
                    ? _t('%(senderName)s withdrew %(targetName)s\'s invitation: %(reason)s', {
                        senderName,
                        targetName,
                        reason,
                    })
                    : _t('%(senderName)s withdrew %(targetName)s\'s invitation', { senderName, targetName });
            } else if (prevContent.membership === "join") {
                return () => reason
                    ? _t('%(senderName)s kicked %(targetName)s: %(reason)s', {
                        senderName,
                        targetName,
                        reason,
                    })
                    : _t('%(senderName)s kicked %(targetName)s', { senderName, targetName });
            } else {
                return null;
            }
    }
}

function textForTopicEvent(ev: MatrixEvent): () => string | null {
    const senderDisplayName = ev.sender && ev.sender.name ? ev.sender.name : ev.getSender();
    return () => _t('%(senderDisplayName)s changed the topic to "%(topic)s".', {
        senderDisplayName,
        topic: ev.getContent().topic,
    });
}

<<<<<<< HEAD
function textForRoomAvatarEvent(ev: MatrixEvent): () => string | null {
    const senderDisplayName = ev.sender && ev.sender.name ? ev.sender.name : ev.getSender();
    return () => _t('%(senderDisplayName)s changed the room avatar.', { senderDisplayName });
}

function textForRoomNameEvent(ev): () => string | null {
=======
function textForRoomNameEvent(ev: MatrixEvent): () => string | null {
>>>>>>> 4ef4f49e
    const senderDisplayName = ev.sender && ev.sender.name ? ev.sender.name : ev.getSender();

    if (!ev.getContent().name || ev.getContent().name.trim().length === 0) {
        return () => _t('%(senderDisplayName)s removed the room name.', { senderDisplayName });
    }
    if (ev.getPrevContent().name) {
        return () => _t('%(senderDisplayName)s changed the room name from %(oldRoomName)s to %(newRoomName)s.', {
            senderDisplayName,
            oldRoomName: ev.getPrevContent().name,
            newRoomName: ev.getContent().name,
        });
    }
    return () => _t('%(senderDisplayName)s changed the room name to %(roomName)s.', {
        senderDisplayName,
        roomName: ev.getContent().name,
    });
}

function textForTombstoneEvent(ev: MatrixEvent): () => string | null {
    const senderDisplayName = ev.sender && ev.sender.name ? ev.sender.name : ev.getSender();
    return () => _t('%(senderDisplayName)s upgraded this room.', { senderDisplayName });
}

function textForJoinRulesEvent(ev: MatrixEvent): () => string | null {
    const senderDisplayName = ev.sender && ev.sender.name ? ev.sender.name : ev.getSender();
    switch (ev.getContent().join_rule) {
        case "public":
            return () => _t('%(senderDisplayName)s made the room public to whoever knows the link.', {
                senderDisplayName,
            });
        case "invite":
            return () => _t('%(senderDisplayName)s made the room invite only.', {
                senderDisplayName,
            });
        default:
            // The spec supports "knock" and "private", however nothing implements these.
            return () => _t('%(senderDisplayName)s changed the join rule to %(rule)s', {
                senderDisplayName,
                rule: ev.getContent().join_rule,
            });
    }
}

function textForGuestAccessEvent(ev: MatrixEvent): () => string | null {
    const senderDisplayName = ev.sender && ev.sender.name ? ev.sender.name : ev.getSender();
    switch (ev.getContent().guest_access) {
        case "can_join":
            return () => _t('%(senderDisplayName)s has allowed guests to join the room.', { senderDisplayName });
        case "forbidden":
            return () => _t('%(senderDisplayName)s has prevented guests from joining the room.', { senderDisplayName });
        default:
            // There's no other options we can expect, however just for safety's sake we'll do this.
            return () => _t('%(senderDisplayName)s changed guest access to %(rule)s', {
                senderDisplayName,
                rule: ev.getContent().guest_access,
            });
    }
}

function textForRelatedGroupsEvent(ev: MatrixEvent): () => string | null {
    const senderDisplayName = ev.sender && ev.sender.name ? ev.sender.name : ev.getSender();
    const groups = ev.getContent().groups || [];
    const prevGroups = ev.getPrevContent().groups || [];
    const added = groups.filter((g) => !prevGroups.includes(g));
    const removed = prevGroups.filter((g) => !groups.includes(g));

    if (added.length && !removed.length) {
        return () => _t('%(senderDisplayName)s enabled flair for %(groups)s in this room.', {
            senderDisplayName,
            groups: added.join(', '),
        });
    } else if (!added.length && removed.length) {
        return () => _t('%(senderDisplayName)s disabled flair for %(groups)s in this room.', {
            senderDisplayName,
            groups: removed.join(', '),
        });
    } else if (added.length && removed.length) {
        return () => _t('%(senderDisplayName)s enabled flair for %(newGroups)s and disabled flair for ' +
            '%(oldGroups)s in this room.', {
            senderDisplayName,
            newGroups: added.join(', '),
            oldGroups: removed.join(', '),
        });
    } else {
        // Don't bother rendering this change (because there were no changes)
        return null;
    }
}

function textForServerACLEvent(ev: MatrixEvent): () => string | null {
    const senderDisplayName = ev.sender && ev.sender.name ? ev.sender.name : ev.getSender();
    const prevContent = ev.getPrevContent();
    const current = ev.getContent();
    const prev = {
        deny: Array.isArray(prevContent.deny) ? prevContent.deny : [],
        allow: Array.isArray(prevContent.allow) ? prevContent.allow : [],
        allow_ip_literals: !(prevContent.allow_ip_literals === false),
    };

    let getText = null;
    if (prev.deny.length === 0 && prev.allow.length === 0) {
        getText = () => _t("%(senderDisplayName)s set the server ACLs for this room.", { senderDisplayName });
    } else {
        getText = () => _t("%(senderDisplayName)s changed the server ACLs for this room.", { senderDisplayName });
    }

    if (!Array.isArray(current.allow)) {
        current.allow = [];
    }

    // If we know for sure everyone is banned, mark the room as obliterated
    if (current.allow.length === 0) {
        return () => getText() + " " +
            _t("🎉 All servers are banned from participating! This room can no longer be used.");
    }

    return getText;
}

function textForMessageEvent(ev: MatrixEvent): () => string | null {
    return () => {
        const senderDisplayName = ev.sender && ev.sender.name ? ev.sender.name : ev.getSender();
        let message = ev.getContent().body;
        if (ev.isRedacted()) {
            message = _t("Message deleted");
            const unsigned = ev.getUnsigned();
            const redactedBecauseUserId = unsigned && unsigned.redacted_because && unsigned.redacted_because.sender;
            if (redactedBecauseUserId && redactedBecauseUserId !== ev.getSender()) {
                const room = MatrixClientPeg.get().getRoom(ev.getRoomId());
                const sender = room && room.getMember(redactedBecauseUserId);
                message = _t("Message deleted by %(name)s", { name: sender ? sender.name : redactedBecauseUserId });
            }
        }
        if (ev.getContent().msgtype === "m.emote") {
            message = "* " + senderDisplayName + " " + message;
        } else if (ev.getContent().msgtype === "m.image") {
            message = _t('%(senderDisplayName)s sent an image.', { senderDisplayName });
        } else if (ev.getType() == "m.sticker") {
            message = _t('%(senderDisplayName)s sent a sticker.', { senderDisplayName });
        } else message = senderDisplayName + ': ' + message;
        return message;
    };
}

function textForCanonicalAliasEvent(ev: MatrixEvent): () => string | null {
    const senderName = ev.sender && ev.sender.name ? ev.sender.name : ev.getSender();
    const oldAlias = ev.getPrevContent().alias;
    const oldAltAliases = ev.getPrevContent().alt_aliases || [];
    const newAlias = ev.getContent().alias;
    const newAltAliases = ev.getContent().alt_aliases || [];
    const removedAltAliases = oldAltAliases.filter(alias => !newAltAliases.includes(alias));
    const addedAltAliases = newAltAliases.filter(alias => !oldAltAliases.includes(alias));

    if (!removedAltAliases.length && !addedAltAliases.length) {
        if (newAlias) {
            return () => _t('%(senderName)s set the main address for this room to %(address)s.', {
                senderName: senderName,
                address: ev.getContent().alias,
            });
        } else if (oldAlias) {
            return () => _t('%(senderName)s removed the main address for this room.', {
                senderName: senderName,
            });
        }
    } else if (newAlias === oldAlias) {
        if (addedAltAliases.length && !removedAltAliases.length) {
            return () => _t('%(senderName)s added the alternative addresses %(addresses)s for this room.', {
                senderName: senderName,
                addresses: addedAltAliases.join(", "),
                count: addedAltAliases.length,
            });
        } if (removedAltAliases.length && !addedAltAliases.length) {
            return () => _t('%(senderName)s removed the alternative addresses %(addresses)s for this room.', {
                senderName: senderName,
                addresses: removedAltAliases.join(", "),
                count: removedAltAliases.length,
            });
        } if (removedAltAliases.length && addedAltAliases.length) {
            return () => _t('%(senderName)s changed the alternative addresses for this room.', {
                senderName: senderName,
            });
        }
    } else {
        // both alias and alt_aliases where modified
        return () => _t('%(senderName)s changed the main and alternative addresses for this room.', {
            senderName: senderName,
        });
    }
    // in case there is no difference between the two events,
    // say something as we can't simply hide the tile from here
    return () => _t('%(senderName)s changed the addresses for this room.', {
        senderName: senderName,
    });
}

function textForCallAnswerEvent(event: MatrixEvent): () => string | null {
    return () => {
        const senderName = event.sender ? event.sender.name : _t('Someone');
        const supported = MatrixClientPeg.get().supportsVoip() ? '' : _t('(not supported by this browser)');
        return _t('%(senderName)s answered the call.', { senderName }) + ' ' + supported;
    };
}

function textForCallHangupEvent(event: MatrixEvent): () => string | null {
    const getSenderName = () => event.sender ? event.sender.name : _t('Someone');
    const eventContent = event.getContent();
    let getReason = () => "";
    if (!MatrixClientPeg.get().supportsVoip()) {
        getReason = () => _t('(not supported by this browser)');
    } else if (eventContent.reason) {
        if (eventContent.reason === "ice_failed") {
            // We couldn't establish a connection at all
            getReason = () => _t('(could not connect media)');
        } else if (eventContent.reason === "ice_timeout") {
            // We established a connection but it died
            getReason = () => _t('(connection failed)');
        } else if (eventContent.reason === "user_media_failed") {
            // The other side couldn't open capture devices
            getReason = () => _t("(their device couldn't start the camera / microphone)");
        } else if (eventContent.reason === "unknown_error") {
            // An error code the other side doesn't have a way to express
            // (as opposed to an error code they gave but we don't know about,
            // in which case we show the error code)
            getReason = () => _t("(an error occurred)");
        } else if (eventContent.reason === "invite_timeout") {
            getReason = () => _t('(no answer)');
        } else if (eventContent.reason === "user hangup" || eventContent.reason === "user_hangup") {
            // workaround for https://github.com/vector-im/element-web/issues/5178
            // it seems Android randomly sets a reason of "user hangup" which is
            // interpreted as an error code :(
            // https://github.com/vector-im/riot-android/issues/2623
            // Also the correct hangup code as of VoIP v1 (with underscore)
            getReason = () => '';
        } else {
            getReason = () => _t('(unknown failure: %(reason)s)', { reason: eventContent.reason });
        }
    }
    return () => _t('%(senderName)s ended the call.', { senderName: getSenderName() }) + ' ' + getReason();
}

function textForCallRejectEvent(event: MatrixEvent): () => string | null {
    return () => {
        const senderName = event.sender ? event.sender.name : _t('Someone');
        return _t('%(senderName)s declined the call.', { senderName });
    };
}

function textForCallInviteEvent(event: MatrixEvent): () => string | null {
    const getSenderName = () => event.sender ? event.sender.name : _t('Someone');
    // FIXME: Find a better way to determine this from the event?
    let isVoice = true;
    if (event.getContent().offer && event.getContent().offer.sdp &&
            event.getContent().offer.sdp.indexOf('m=video') !== -1) {
        isVoice = false;
    }
    const isSupported = MatrixClientPeg.get().supportsVoip();

    // This ladder could be reduced down to a couple string variables, however other languages
    // can have a hard time translating those strings. In an effort to make translations easier
    // and more accurate, we break out the string-based variables to a couple booleans.
    if (isVoice && isSupported) {
        return () => _t("%(senderName)s placed a voice call.", {
            senderName: getSenderName(),
        });
    } else if (isVoice && !isSupported) {
        return () => _t("%(senderName)s placed a voice call. (not supported by this browser)", {
            senderName: getSenderName(),
        });
    } else if (!isVoice && isSupported) {
        return () => _t("%(senderName)s placed a video call.", {
            senderName: getSenderName(),
        });
    } else if (!isVoice && !isSupported) {
        return () => _t("%(senderName)s placed a video call. (not supported by this browser)", {
            senderName: getSenderName(),
        });
    }
}

function textForThreePidInviteEvent(event: MatrixEvent): () => string | null {
    const senderName = event.sender ? event.sender.name : event.getSender();

    if (!isValid3pidInvite(event)) {
        return () => _t('%(senderName)s revoked the invitation for %(targetDisplayName)s to join the room.', {
            senderName,
            targetDisplayName: event.getPrevContent().display_name || _t("Someone"),
        });
    }

    return () => _t('%(senderName)s sent an invitation to %(targetDisplayName)s to join the room.', {
        senderName,
        targetDisplayName: event.getContent().display_name,
    });
}

function textForHistoryVisibilityEvent(event: MatrixEvent): () => string | null {
    const senderName = event.sender ? event.sender.name : event.getSender();
    switch (event.getContent().history_visibility) {
        case 'invited':
            return () => _t('%(senderName)s made future room history visible to all room members, '
                + 'from the point they are invited.', { senderName });
        case 'joined':
            return () => _t('%(senderName)s made future room history visible to all room members, '
                + 'from the point they joined.', { senderName });
        case 'shared':
            return () => _t('%(senderName)s made future room history visible to all room members.', { senderName });
        case 'world_readable':
            return () => _t('%(senderName)s made future room history visible to anyone.', { senderName });
        default:
            return () => _t('%(senderName)s made future room history visible to unknown (%(visibility)s).', {
                senderName,
                visibility: event.getContent().history_visibility,
            });
    }
}

// Currently will only display a change if a user's power level is changed
function textForPowerEvent(event: MatrixEvent): () => string | null {
    const senderName = event.sender ? event.sender.name : event.getSender();
    if (!event.getPrevContent() || !event.getPrevContent().users ||
        !event.getContent() || !event.getContent().users) {
        return null;
    }
    const previousUserDefault = event.getPrevContent().users_default || 0;
    const currentUserDefault = event.getContent().users_default || 0;
    // Construct set of userIds
    const users = [];
    Object.keys(event.getContent().users).forEach(
        (userId) => {
            if (users.indexOf(userId) === -1) users.push(userId);
        },
    );
    Object.keys(event.getPrevContent().users).forEach(
        (userId) => {
            if (users.indexOf(userId) === -1) users.push(userId);
        },
    );
    const diffs = [];
    users.forEach((userId) => {
        // Previous power level
        let from = event.getPrevContent().users[userId];
        if (!Number.isInteger(from)) {
            from = previousUserDefault;
        }
        // Current power level
        let to = event.getContent().users[userId];
        if (!Number.isInteger(to)) {
            to = currentUserDefault;
        }
        if (from === previousUserDefault && to === currentUserDefault) { return; }
        if (to !== from) {
            diffs.push({ userId, from, to });
        }
    });
    if (!diffs.length) {
        return null;
    }
    // XXX: This is also surely broken for i18n
    return () => _t('%(senderName)s changed the power level of %(powerLevelDiffText)s.', {
        senderName,
        powerLevelDiffText: diffs.map(diff =>
            _t('%(userId)s from %(fromPowerLevel)s to %(toPowerLevel)s', {
                userId: diff.userId,
                fromPowerLevel: Roles.textualPowerLevel(diff.from, previousUserDefault),
                toPowerLevel: Roles.textualPowerLevel(diff.to, currentUserDefault),
            }),
        ).join(", "),
    });
}

const onPinnedMessagesClick = (): void => {
    defaultDispatcher.dispatch<SetRightPanelPhasePayload>({
        action: Action.SetRightPanelPhase,
        phase: RightPanelPhases.PinnedMessages,
        allowClose: false,
    });
};

function textForPinnedEvent(event: MatrixEvent, allowJSX: boolean): () => string | JSX.Element | null {
    if (!SettingsStore.getValue("feature_pinning")) return null;
    const senderName = event.sender ? event.sender.name : event.getSender();

    if (allowJSX) {
        return () => (
            <span>
                {
                    _t(
                        "%(senderName)s changed the <a>pinned messages</a> for the room.",
                        { senderName },
                        { "a": (sub) => <a onClick={onPinnedMessagesClick}> { sub } </a> },
                    )
                }
            </span>
        );
    }

    return () => _t("%(senderName)s changed the pinned messages for the room.", { senderName });
}

function textForWidgetEvent(event: MatrixEvent): () => string | null {
    const senderName = event.getSender();
    const { name: prevName, type: prevType, url: prevUrl } = event.getPrevContent();
    const { name, type, url } = event.getContent() || {};

    let widgetName = name || prevName || type || prevType || '';
    // Apply sentence case to widget name
    if (widgetName && widgetName.length > 0) {
        widgetName = widgetName[0].toUpperCase() + widgetName.slice(1);
    }

    // If the widget was removed, its content should be {}, but this is sufficiently
    // equivalent to that condition.
    if (url) {
        if (prevUrl) {
            return () => _t('%(widgetName)s widget modified by %(senderName)s', {
                widgetName, senderName,
            });
        } else {
            return () => _t('%(widgetName)s widget added by %(senderName)s', {
                widgetName, senderName,
            });
        }
    } else {
        return () => _t('%(widgetName)s widget removed by %(senderName)s', {
            widgetName, senderName,
        });
    }
}

function textForWidgetLayoutEvent(event: MatrixEvent): () => string | null {
    const senderName = event.sender?.name || event.getSender();
    return () => _t("%(senderName)s has updated the widget layout", { senderName });
}

function textForMjolnirEvent(event: MatrixEvent): () => string | null {
    const senderName = event.getSender();
    const { entity: prevEntity } = event.getPrevContent();
    const { entity, recommendation, reason } = event.getContent();

    // Rule removed
    if (!entity) {
        if (USER_RULE_TYPES.includes(event.getType())) {
            return () => _t("%(senderName)s removed the rule banning users matching %(glob)s",
                { senderName, glob: prevEntity });
        } else if (ROOM_RULE_TYPES.includes(event.getType())) {
            return () => _t("%(senderName)s removed the rule banning rooms matching %(glob)s",
                { senderName, glob: prevEntity });
        } else if (SERVER_RULE_TYPES.includes(event.getType())) {
            return () => _t("%(senderName)s removed the rule banning servers matching %(glob)s",
                { senderName, glob: prevEntity });
        }

        // Unknown type. We'll say something, but we shouldn't end up here.
        return () => _t("%(senderName)s removed a ban rule matching %(glob)s", { senderName, glob: prevEntity });
    }

    // Invalid rule
    if (!recommendation || !reason) return () => _t(`%(senderName)s updated an invalid ban rule`, { senderName });

    // Rule updated
    if (entity === prevEntity) {
        if (USER_RULE_TYPES.includes(event.getType())) {
            return () => _t("%(senderName)s updated the rule banning users matching %(glob)s for %(reason)s",
                { senderName, glob: entity, reason });
        } else if (ROOM_RULE_TYPES.includes(event.getType())) {
            return () => _t("%(senderName)s updated the rule banning rooms matching %(glob)s for %(reason)s",
                { senderName, glob: entity, reason });
        } else if (SERVER_RULE_TYPES.includes(event.getType())) {
            return () => _t("%(senderName)s updated the rule banning servers matching %(glob)s for %(reason)s",
                { senderName, glob: entity, reason });
        }

        // Unknown type. We'll say something but we shouldn't end up here.
        return () => _t("%(senderName)s updated a ban rule matching %(glob)s for %(reason)s",
            { senderName, glob: entity, reason });
    }

    // New rule
    if (!prevEntity) {
        if (USER_RULE_TYPES.includes(event.getType())) {
            return () => _t("%(senderName)s created a rule banning users matching %(glob)s for %(reason)s",
                { senderName, glob: entity, reason });
        } else if (ROOM_RULE_TYPES.includes(event.getType())) {
            return () => _t("%(senderName)s created a rule banning rooms matching %(glob)s for %(reason)s",
                { senderName, glob: entity, reason });
        } else if (SERVER_RULE_TYPES.includes(event.getType())) {
            return () => _t("%(senderName)s created a rule banning servers matching %(glob)s for %(reason)s",
                { senderName, glob: entity, reason });
        }

        // Unknown type. We'll say something but we shouldn't end up here.
        return () => _t("%(senderName)s created a ban rule matching %(glob)s for %(reason)s",
            { senderName, glob: entity, reason });
    }

    // else the entity !== prevEntity - count as a removal & add
    if (USER_RULE_TYPES.includes(event.getType())) {
        return () => _t(
            "%(senderName)s changed a rule that was banning users matching %(oldGlob)s to matching " +
            "%(newGlob)s for %(reason)s",
            { senderName, oldGlob: prevEntity, newGlob: entity, reason },
        );
    } else if (ROOM_RULE_TYPES.includes(event.getType())) {
        return () => _t(
            "%(senderName)s changed a rule that was banning rooms matching %(oldGlob)s to matching " +
            "%(newGlob)s for %(reason)s",
            { senderName, oldGlob: prevEntity, newGlob: entity, reason },
        );
    } else if (SERVER_RULE_TYPES.includes(event.getType())) {
        return () => _t(
            "%(senderName)s changed a rule that was banning servers matching %(oldGlob)s to matching " +
            "%(newGlob)s for %(reason)s",
            { senderName, oldGlob: prevEntity, newGlob: entity, reason },
        );
    }

    // Unknown type. We'll say something but we shouldn't end up here.
    return () => _t("%(senderName)s updated a ban rule that was matching %(oldGlob)s to matching %(newGlob)s " +
        "for %(reason)s", { senderName, oldGlob: prevEntity, newGlob: entity, reason });
}

interface IHandlers {
    [type: string]:
        (ev: MatrixEvent, allowJSX: boolean, showHiddenEvents?: boolean) =>
            (() => string | JSX.Element | null);
}

const handlers: IHandlers = {
    'm.room.message': textForMessageEvent,
    'm.call.invite': textForCallInviteEvent,
    'm.sticker': textForMessageEvent,
    'm.call.answer': textForCallAnswerEvent,
    'm.call.hangup': textForCallHangupEvent,
    'm.call.reject': textForCallRejectEvent,
};

const stateHandlers: IHandlers = {
    'm.room.canonical_alias': textForCanonicalAliasEvent,
    'm.room.name': textForRoomNameEvent,
    'm.room.topic': textForTopicEvent,
    'm.room.member': textForMemberEvent,
    "m.room.avatar": textForRoomAvatarEvent,
    'm.room.third_party_invite': textForThreePidInviteEvent,
    'm.room.history_visibility': textForHistoryVisibilityEvent,
    'm.room.power_levels': textForPowerEvent,
    'm.room.pinned_events': textForPinnedEvent,
    'm.room.server_acl': textForServerACLEvent,
    'm.room.tombstone': textForTombstoneEvent,
    'm.room.join_rules': textForJoinRulesEvent,
    'm.room.guest_access': textForGuestAccessEvent,
    'm.room.related_groups': textForRelatedGroupsEvent,

    // TODO: Enable support for m.widget event type (https://github.com/vector-im/element-web/issues/13111)
    'im.vector.modular.widgets': textForWidgetEvent,
    [WIDGET_LAYOUT_EVENT_TYPE]: textForWidgetLayoutEvent,
};

// Add all the Mjolnir stuff to the renderer
for (const evType of ALL_RULE_TYPES) {
    stateHandlers[evType] = textForMjolnirEvent;
}

/**
 * Determines whether the given event has text to display.
 * @param ev The event
 * @param showHiddenEvents An optional cached setting value for showHiddenEventsInTimeline
 *     to avoid hitting the settings store
 */
export function hasText(ev: MatrixEvent, showHiddenEvents?: boolean): boolean {
    const handler = (ev.isState() ? stateHandlers : handlers)[ev.getType()];
    return Boolean(handler?.(ev, false, showHiddenEvents));
}

/**
 * Gets the textual content of the given event.
 * @param ev The event
 * @param allowJSX Whether to output rich JSX content
 * @param showHiddenEvents An optional cached setting value for showHiddenEventsInTimeline
 *     to avoid hitting the settings store
 */
export function textForEvent(ev: MatrixEvent): string;
export function textForEvent(ev: MatrixEvent, allowJSX: true, showHiddenEvents?: boolean): string | JSX.Element;
export function textForEvent(ev: MatrixEvent, allowJSX = false, showHiddenEvents?: boolean): string | JSX.Element {
    const handler = (ev.isState() ? stateHandlers : handlers)[ev.getType()];
    return handler?.(ev, allowJSX, showHiddenEvents)?.() || '';
}<|MERGE_RESOLUTION|>--- conflicted
+++ resolved
@@ -134,16 +134,12 @@
     });
 }
 
-<<<<<<< HEAD
 function textForRoomAvatarEvent(ev: MatrixEvent): () => string | null {
     const senderDisplayName = ev.sender && ev.sender.name ? ev.sender.name : ev.getSender();
     return () => _t('%(senderDisplayName)s changed the room avatar.', { senderDisplayName });
 }
 
-function textForRoomNameEvent(ev): () => string | null {
-=======
 function textForRoomNameEvent(ev: MatrixEvent): () => string | null {
->>>>>>> 4ef4f49e
     const senderDisplayName = ev.sender && ev.sender.name ? ev.sender.name : ev.getSender();
 
     if (!ev.getContent().name || ev.getContent().name.trim().length === 0) {

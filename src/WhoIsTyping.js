--- conflicted
+++ resolved
@@ -65,11 +65,7 @@
         if (whoIsTyping.length == 0) {
             return '';
         } else if (whoIsTyping.length == 1) {
-<<<<<<< HEAD
-            return _t('%(displayName)s is typing', {displayName: MergeUsers.getProfileOf(whoIsTyping[0]).displayname || whoIsTyping[0].userId});
-=======
-            return _t('%(displayName)s is typing …', {displayName: whoIsTyping[0].name});
->>>>>>> 04bb9aad
+            return _t('%(displayName)s is typing …', {displayName: MergeUsers.getProfileOf(whoIsTyping[0]).displayname || whoIsTyping[0].userId});
         }
         const names = whoIsTyping.map(function(m) {
             return MergeUsers.getProfileOf(m).displayname || m.userId;

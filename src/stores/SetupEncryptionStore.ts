/*
Copyright 2020 The Matrix.org Foundation C.I.C.

Licensed under the Apache License, Version 2.0 (the "License");
you may not use this file except in compliance with the License.
You may obtain a copy of the License at

    http://www.apache.org/licenses/LICENSE-2.0

Unless required by applicable law or agreed to in writing, software
distributed under the License is distributed on an "AS IS" BASIS,
WITHOUT WARRANTIES OR CONDITIONS OF ANY KIND, either express or implied.
See the License for the specific language governing permissions and
limitations under the License.
*/

import EventEmitter from "events";
import { VerificationPhase, VerificationRequest, VerificationRequestEvent } from "matrix-js-sdk/src/crypto-api";
import { IKeyBackupInfo } from "matrix-js-sdk/src/crypto/keybackup";
import { ISecretStorageKeyInfo } from "matrix-js-sdk/src/crypto/api";
import { logger } from "matrix-js-sdk/src/logger";
import { CryptoEvent } from "matrix-js-sdk/src/crypto";
import { Device } from "matrix-js-sdk/src/models/device";

import { MatrixClientPeg } from "../MatrixClientPeg";
import { AccessCancelledError, accessSecretStorage } from "../SecurityManager";
import Modal from "../Modal";
import InteractiveAuthDialog from "../components/views/dialogs/InteractiveAuthDialog";
import { _t } from "../languageHandler";
import { SdkContextClass } from "../contexts/SDKContext";
import { asyncSome } from "../utils/arrays";

export enum Phase {
    Loading = 0,
    Intro = 1,
    Busy = 2,
    Done = 3, // final done stage, but still showing UX
    ConfirmSkip = 4,
    Finished = 5, // UX can be closed
    ConfirmReset = 6,
}

export class SetupEncryptionStore extends EventEmitter {
    private started?: boolean;
    public phase?: Phase;
    public verificationRequest: VerificationRequest | null = null;
    public backupInfo: IKeyBackupInfo | null = null;
    // ID of the key that the secrets we want are encrypted with
    public keyId: string | null = null;
    // Descriptor of the key that the secrets we want are encrypted with
    public keyInfo: ISecretStorageKeyInfo | null = null;
    public hasDevicesToVerifyAgainst?: boolean;

    public static sharedInstance(): SetupEncryptionStore {
        if (!window.mxSetupEncryptionStore) window.mxSetupEncryptionStore = new SetupEncryptionStore();
        return window.mxSetupEncryptionStore;
    }

    public start(): void {
        if (this.started) {
            return;
        }
        this.started = true;
        this.phase = Phase.Loading;

        const cli = MatrixClientPeg.safeGet();
        cli.on(CryptoEvent.VerificationRequestReceived, this.onVerificationRequest);
        cli.on(CryptoEvent.UserTrustStatusChanged, this.onUserTrustStatusChanged);

        const requestsInProgress = cli.getCrypto()!.getVerificationRequestsToDeviceInProgress(cli.getUserId()!);
        if (requestsInProgress.length) {
            // If there are multiple, we take the most recent. Equally if the user sends another request from
            // another device after this screen has been shown, we'll switch to the new one, so this
            // generally doesn't support multiple requests.
            this.setActiveVerificationRequest(requestsInProgress[requestsInProgress.length - 1]);
        }

        this.fetchKeyInfo();
    }

    public stop(): void {
        if (!this.started) {
            return;
        }
        this.started = false;
        this.verificationRequest?.off(VerificationRequestEvent.Change, this.onVerificationRequestChange);

        const cli = MatrixClientPeg.get();
        if (!!cli) {
            cli.removeListener(CryptoEvent.VerificationRequestReceived, this.onVerificationRequest);
            cli.removeListener(CryptoEvent.UserTrustStatusChanged, this.onUserTrustStatusChanged);
        }
    }

    public async fetchKeyInfo(): Promise<void> {
        if (!this.started) return; // bail if we were stopped
        const cli = MatrixClientPeg.safeGet();
        const keys = await cli.secretStorage.isStored("m.cross_signing.master");
        if (keys === null || Object.keys(keys).length === 0) {
            this.keyId = null;
            this.keyInfo = null;
        } else {
            // If the secret is stored under more than one key, we just pick an arbitrary one
            this.keyId = Object.keys(keys)[0];
            this.keyInfo = keys[this.keyId];
        }

        // do we have any other verified devices which are E2EE which we can verify against?
        const dehydratedDevice = await cli.getDehydratedDevice();
        const ownUserId = cli.getUserId()!;
        const crypto = cli.getCrypto()!;
        const userDevices: Iterable<Device> =
            (await crypto.getUserDeviceInfo([ownUserId])).get(ownUserId)?.values() ?? [];
        this.hasDevicesToVerifyAgainst = await asyncSome(userDevices, async (device) => {
            // ignore the dehydrated device
            if (dehydratedDevice && device.deviceId == dehydratedDevice?.device_id) return false;

            // ignore devices without an identity key
            if (!device.getIdentityKey()) return false;

            const verificationStatus = await crypto.getDeviceVerificationStatus(ownUserId, device.deviceId);
            return !!verificationStatus?.signedByOwner;
        });

        this.phase = Phase.Intro;
        this.emit("update");
    }

    public async usePassPhrase(): Promise<void> {
        this.phase = Phase.Busy;
        this.emit("update");
        try {
            const cli = MatrixClientPeg.safeGet();
            const backupInfo = await cli.getKeyBackupVersion();
            this.backupInfo = backupInfo;
            this.emit("update");
            // The control flow is fairly twisted here...
            // For the purposes of completing security, we only wait on getting
            // as far as the trust check and then show a green shield.
            // We also begin the key backup restore as well, which we're
            // awaiting inside `accessSecretStorage` only so that it keeps your
            // passphase cached for that work. This dialog itself will only wait
            // on the first trust check, and the key backup restore will happen
            // in the background.
            await new Promise((resolve: (value?: unknown) => void, reject: (reason?: any) => void) => {
                accessSecretStorage(MatrixClientPeg.get(), async (): Promise<void> => {
                    await cli.checkOwnCrossSigningTrust();
                    resolve();
                    if (backupInfo) {
                        // A complete restore can take many minutes for large
                        // accounts / slow servers, so we allow the dialog
                        // to advance before this.
                        await cli.restoreKeyBackupWithSecretStorage(backupInfo);
                    }
                }).catch(reject);
            });

            if (await cli.getCrypto()?.getCrossSigningKeyId()) {
                this.phase = Phase.Done;
                this.emit("update");
            }
        } catch (e) {
            if (!(e instanceof AccessCancelledError)) {
                logger.log(e);
            }
            // this will throw if the user hits cancel, so ignore
            this.phase = Phase.Intro;
            this.emit("update");
        }
    }

    private onUserTrustStatusChanged = async (userId: string): Promise<void> => {
        if (userId !== MatrixClientPeg.safeGet().getSafeUserId()) return;
        const publicKeysTrusted = await MatrixClientPeg.safeGet().getCrypto()?.getCrossSigningKeyId();
        if (publicKeysTrusted) {
            this.phase = Phase.Done;
            this.emit("update");
        }
    };

    public onVerificationRequest = (request: VerificationRequest): void => {
        this.setActiveVerificationRequest(request);
    };

    public onVerificationRequestChange = async (): Promise<void> => {
        if (this.verificationRequest?.phase === VerificationPhase.Cancelled) {
            this.verificationRequest.off(VerificationRequestEvent.Change, this.onVerificationRequestChange);
            this.verificationRequest = null;
            this.emit("update");
        } else if (this.verificationRequest?.phase === VerificationPhase.Done) {
            this.verificationRequest.off(VerificationRequestEvent.Change, this.onVerificationRequestChange);
            this.verificationRequest = null;
            // At this point, the verification has finished, we just need to wait for
            // cross signing to be ready to use, so wait for the user trust status to
            // change (or change to DONE if it's already ready).
            const publicKeysTrusted = await MatrixClientPeg.safeGet().getCrypto()?.getCrossSigningKeyId();
            this.phase = publicKeysTrusted ? Phase.Done : Phase.Busy;
            this.emit("update");
        }
    };

    public skip(): void {
        this.phase = Phase.ConfirmSkip;
        this.emit("update");
    }

    public skipConfirm(): void {
        this.phase = Phase.Finished;
        this.emit("update");
    }

    public returnAfterSkip(): void {
        this.phase = Phase.Intro;
        this.emit("update");
    }

    public reset(): void {
        this.phase = Phase.ConfirmReset;
        this.emit("update");
    }

    public async resetConfirm(): Promise<void> {
        try {
            // If we've gotten here, the user presumably lost their
            // secret storage key if they had one. Start by resetting
            // secret storage and setting up a new recovery key, then
            // create new cross-signing keys once that succeeds.
<<<<<<< HEAD
            await accessSecretStorage(
                MatrixClientPeg.get(),
                async (): Promise<void> => {
                    const cli = MatrixClientPeg.get();
                    await cli.bootstrapCrossSigning({
                        authUploadDeviceSigningKeys: async (makeRequest): Promise<void> => {
                            const cachedPassword = SdkContextClass.instance.accountPasswordStore.getPassword();

                            if (cachedPassword) {
                                await makeRequest({
                                    type: "m.login.password",
                                    identifier: {
                                        type: "m.id.user",
                                        user: cli.getUserId(),
                                    },
                                    user: cli.getUserId(),
                                    password: cachedPassword,
                                });
                                return;
                            }

                            const { finished } = Modal.createDialog(InteractiveAuthDialog, {
                                title: _t("Setting up keys"),
                                matrixClient: cli,
                                makeRequest,
=======
            await accessSecretStorage(async (): Promise<void> => {
                const cli = MatrixClientPeg.safeGet();
                await cli.getCrypto()?.bootstrapCrossSigning({
                    authUploadDeviceSigningKeys: async (makeRequest): Promise<void> => {
                        const cachedPassword = SdkContextClass.instance.accountPasswordStore.getPassword();

                        if (cachedPassword) {
                            await makeRequest({
                                type: "m.login.password",
                                identifier: {
                                    type: "m.id.user",
                                    user: cli.getSafeUserId(),
                                },
                                user: cli.getSafeUserId(),
                                password: cachedPassword,
>>>>>>> 44f51fd1
                            });
                            const [confirmed] = await finished;
                            if (!confirmed) {
                                throw new Error("Cross-signing key upload auth canceled");
                            }
                        },
                        setupNewCrossSigning: true,
                    });
                    this.phase = Phase.Finished;
                },
                true,
            );
        } catch (e) {
            logger.error("Error resetting cross-signing", e);
            this.phase = Phase.Intro;
        }
        this.emit("update");
    }

    public returnAfterReset(): void {
        this.phase = Phase.Intro;
        this.emit("update");
    }

    public done(): void {
        this.phase = Phase.Finished;
        this.emit("update");
        // async - ask other clients for keys, if necessary
        MatrixClientPeg.safeGet().crypto?.cancelAndResendAllOutgoingKeyRequests();
    }

    private async setActiveVerificationRequest(request: VerificationRequest): Promise<void> {
        if (!this.started) return; // bail if we were stopped
        if (request.otherUserId !== MatrixClientPeg.safeGet().getUserId()) return;

        if (this.verificationRequest) {
            this.verificationRequest.off(VerificationRequestEvent.Change, this.onVerificationRequestChange);
        }
        this.verificationRequest = request;
        await request.accept();
        request.on(VerificationRequestEvent.Change, this.onVerificationRequestChange);
        this.emit("update");
    }

    public lostKeys(): boolean {
        return !this.hasDevicesToVerifyAgainst && !this.keyInfo;
    }
}<|MERGE_RESOLUTION|>--- conflicted
+++ resolved
@@ -143,7 +143,7 @@
             // on the first trust check, and the key backup restore will happen
             // in the background.
             await new Promise((resolve: (value?: unknown) => void, reject: (reason?: any) => void) => {
-                accessSecretStorage(MatrixClientPeg.get(), async (): Promise<void> => {
+                accessSecretStorage(async (): Promise<void> => {
                     await cli.checkOwnCrossSigningTrust();
                     resolve();
                     if (backupInfo) {
@@ -225,33 +225,6 @@
             // secret storage key if they had one. Start by resetting
             // secret storage and setting up a new recovery key, then
             // create new cross-signing keys once that succeeds.
-<<<<<<< HEAD
-            await accessSecretStorage(
-                MatrixClientPeg.get(),
-                async (): Promise<void> => {
-                    const cli = MatrixClientPeg.get();
-                    await cli.bootstrapCrossSigning({
-                        authUploadDeviceSigningKeys: async (makeRequest): Promise<void> => {
-                            const cachedPassword = SdkContextClass.instance.accountPasswordStore.getPassword();
-
-                            if (cachedPassword) {
-                                await makeRequest({
-                                    type: "m.login.password",
-                                    identifier: {
-                                        type: "m.id.user",
-                                        user: cli.getUserId(),
-                                    },
-                                    user: cli.getUserId(),
-                                    password: cachedPassword,
-                                });
-                                return;
-                            }
-
-                            const { finished } = Modal.createDialog(InteractiveAuthDialog, {
-                                title: _t("Setting up keys"),
-                                matrixClient: cli,
-                                makeRequest,
-=======
             await accessSecretStorage(async (): Promise<void> => {
                 const cli = MatrixClientPeg.safeGet();
                 await cli.getCrypto()?.bootstrapCrossSigning({
@@ -267,19 +240,24 @@
                                 },
                                 user: cli.getSafeUserId(),
                                 password: cachedPassword,
->>>>>>> 44f51fd1
                             });
-                            const [confirmed] = await finished;
-                            if (!confirmed) {
-                                throw new Error("Cross-signing key upload auth canceled");
-                            }
-                        },
-                        setupNewCrossSigning: true,
-                    });
-                    this.phase = Phase.Finished;
-                },
-                true,
-            );
+                            return;
+                        }
+
+                        const { finished } = Modal.createDialog(InteractiveAuthDialog, {
+                            title: _t("Setting up keys"),
+                            matrixClient: cli,
+                            makeRequest,
+                        });
+                        const [confirmed] = await finished;
+                        if (!confirmed) {
+                            throw new Error("Cross-signing key upload auth canceled");
+                        }
+                    },
+                    setupNewCrossSigning: true,
+                });
+                this.phase = Phase.Finished;
+            }, true);
         } catch (e) {
             logger.error("Error resetting cross-signing", e);
             this.phase = Phase.Intro;

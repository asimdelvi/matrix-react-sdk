--- conflicted
+++ resolved
@@ -46,19 +46,16 @@
         logo: require("../res/img/element-desktop-logo.svg").default,
         url: "https://element.io/get-started",
     },
-<<<<<<< HEAD
-    // TODO remove these defaults
-    login_with_qr: {
+    voice_broadcast: {
+        chunk_length: 60 * 1000, // one minute
+    },
+    login_with_qr: { // TODO remove these defaults before merging:
         login: {
             enable_showing: true,
         },
         reciprocate: {
             enable_showing: true,
         },
-=======
-    voice_broadcast: {
-        chunk_length: 60 * 1000, // one minute
->>>>>>> 0d48f6e9
     },
 };
 

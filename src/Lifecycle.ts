/*
Copyright 2015, 2016 OpenMarket Ltd
Copyright 2017 Vector Creations Ltd
Copyright 2018 New Vector Ltd
Copyright 2019, 2020, 2023 The Matrix.org Foundation C.I.C.

Licensed under the Apache License, Version 2.0 (the "License");
you may not use this file except in compliance with the License.
You may obtain a copy of the License at

    http://www.apache.org/licenses/LICENSE-2.0

Unless required by applicable law or agreed to in writing, software
distributed under the License is distributed on an "AS IS" BASIS,
WITHOUT WARRANTIES OR CONDITIONS OF ANY KIND, either express or implied.
See the License for the specific language governing permissions and
limitations under the License.
*/

import { ReactNode } from "react";
<<<<<<< HEAD
import { createClient, MatrixClient, SSOAction, OidcTokenRefresher, validateIdToken } from "matrix-js-sdk/src/matrix";
import { InvalidStoreError } from "matrix-js-sdk/src/errors";
=======
import { createClient, MatrixClient, SSOAction, OidcTokenRefresher } from "matrix-js-sdk/src/matrix";
>>>>>>> 03dc48b9
import { IEncryptedPayload } from "matrix-js-sdk/src/crypto/aes";
import { QueryDict } from "matrix-js-sdk/src/utils";
import { logger } from "matrix-js-sdk/src/logger";
import { DeviceAccessTokenResponse, IdTokenClaims, OidcClient } from "oidc-client-ts";
import { QRSecretsBundle } from "matrix-js-sdk/src/crypto-api";

import { IMatrixClientCreds, MatrixClientPeg } from "./MatrixClientPeg";
import SecurityCustomisations from "./customisations/Security";
import EventIndexPeg from "./indexing/EventIndexPeg";
import createMatrixClient from "./utils/createMatrixClient";
import Notifier from "./Notifier";
import UserActivity from "./UserActivity";
import Presence from "./Presence";
import dis from "./dispatcher/dispatcher";
import DMRoomMap from "./utils/DMRoomMap";
import Modal from "./Modal";
import ActiveWidgetStore from "./stores/ActiveWidgetStore";
import PlatformPeg from "./PlatformPeg";
import { sendLoginRequest } from "./Login";
import * as StorageManager from "./utils/StorageManager";
import SettingsStore from "./settings/SettingsStore";
import { SettingLevel } from "./settings/SettingLevel";
import ToastStore from "./stores/ToastStore";
import { IntegrationManagers } from "./integrations/IntegrationManagers";
import { Mjolnir } from "./mjolnir/Mjolnir";
import DeviceListener from "./DeviceListener";
import { Jitsi } from "./widgets/Jitsi";
import { SSO_HOMESERVER_URL_KEY, SSO_ID_SERVER_URL_KEY, SSO_IDP_ID_KEY } from "./BasePlatform";
import ThreepidInviteStore from "./stores/ThreepidInviteStore";
import { PosthogAnalytics } from "./PosthogAnalytics";
import LegacyCallHandler from "./LegacyCallHandler";
import LifecycleCustomisations from "./customisations/Lifecycle";
import ErrorDialog from "./components/views/dialogs/ErrorDialog";
import { _t } from "./languageHandler";
import SessionRestoreErrorDialog from "./components/views/dialogs/SessionRestoreErrorDialog";
import StorageEvictedDialog from "./components/views/dialogs/StorageEvictedDialog";
import { setSentryUser } from "./sentry";
import SdkConfig from "./SdkConfig";
import { DialogOpener } from "./utils/DialogOpener";
import { Action } from "./dispatcher/actions";
import AbstractLocalStorageSettingsHandler from "./settings/handlers/AbstractLocalStorageSettingsHandler";
import { OverwriteLoginPayload } from "./dispatcher/payloads/OverwriteLoginPayload";
import { SdkContextClass } from "./contexts/SDKContext";
import { messageForLoginError } from "./utils/ErrorUtils";
import { completeOidcLogin } from "./utils/oidc/authorize";
import { getOidcErrorMessage } from "./utils/oidc/error";
import { OidcClientStore } from "./stores/oidc/OidcClientStore";
import {
    getStoredOidcClientId,
    getStoredOidcIdTokenClaims,
    getStoredOidcTokenIssuer,
    persistOidcAuthenticatedSettings,
} from "./utils/oidc/persistOidcSettings";
import {
    ACCESS_TOKEN_IV,
    ACCESS_TOKEN_STORAGE_KEY,
    HAS_ACCESS_TOKEN_STORAGE_KEY,
    HAS_REFRESH_TOKEN_STORAGE_KEY,
    persistAccessTokenInStorage,
    persistRefreshTokenInStorage,
    REFRESH_TOKEN_IV,
    REFRESH_TOKEN_STORAGE_KEY,
    tryDecryptToken,
} from "./utils/tokens/tokens";
import { TokenRefresher } from "./utils/oidc/TokenRefresher";

const HOMESERVER_URL_KEY = "mx_hs_url";
const ID_SERVER_URL_KEY = "mx_is_url";

dis.register((payload) => {
    if (payload.action === Action.TriggerLogout) {
        // noinspection JSIgnoredPromiseFromCall - we don't care if it fails
        onLoggedOut();
    } else if (payload.action === Action.OverwriteLogin) {
        const typed = <OverwriteLoginPayload>payload;
        // Stop the current client before overwriting the login.
        // If not done it might be impossible to clear the storage, as the
        // rust crypto backend might be holding an open connection to the indexeddb store.
        // We also use the `unsetClient` flag to false, because at this point we are
        // already in the logged in flows of the `MatrixChat` component, and it will
        // always expect to have a client (calls to `MatrixClientPeg.safeGet()`).
        // If we unset the client and the component is updated,  the render will fail and unmount everything.
        // (The module dialog closes and fires a `aria_unhide_main_app` that will trigger a re-render)
        stopMatrixClient(false);
        doSetLoggedIn(typed.credentials, true).catch((e) => {
            // XXX we might want to fire a new event here to let the app know that the login failed ?
            // The module api could use it to display a message to the user.
            logger.warn("Failed to overwrite login", e);
        });
    }
});

/**
 * This is set to true by {@link #onSessionLockStolen}.
 *
 * It is used in various of the async functions to prevent races where we initialise a client after the lock is stolen.
 */
let sessionLockStolen = false;

// this is exposed solely for unit tests.
// ts-prune-ignore-next
export function setSessionLockNotStolen(): void {
    sessionLockStolen = false;
}

/**
 * Handle the session lock being stolen. Stops any active Matrix Client, and aborts any ongoing client initialisation.
 */
export async function onSessionLockStolen(): Promise<void> {
    sessionLockStolen = true;
    stopMatrixClient();
}

/**
 * Check if we still hold the session lock.
 *
 * If not, raises a {@link SessionLockStolenError}.
 */
function checkSessionLock(): void {
    if (sessionLockStolen) {
        throw new SessionLockStolenError("session lock has been released");
    }
}

/** Error type raised by various functions in the Lifecycle workflow if session lock is stolen during execution */
class SessionLockStolenError extends Error {}

interface ILoadSessionOpts {
    enableGuest?: boolean;
    guestHsUrl?: string;
    guestIsUrl?: string;
    ignoreGuest?: boolean;
    defaultDeviceDisplayName?: string;
    fragmentQueryParams?: QueryDict;
}

/**
 * Called at startup, to attempt to build a logged-in Matrix session. It tries
 * a number of things:
 *
 * 1. if we have a guest access token in the fragment query params, it uses
 *    that.
 * 2. if an access token is stored in local storage (from a previous session),
 *    it uses that.
 * 3. it attempts to auto-register as a guest user.
 *
 * If any of steps 1-4 are successful, it will call {_doSetLoggedIn}, which in
 * turn will raise on_logged_in and will_start_client events.
 *
 * @param {object} [opts]
 * @param {object} [opts.fragmentQueryParams]: string->string map of the
 *     query-parameters extracted from the #-fragment of the starting URI.
 * @param {boolean} [opts.enableGuest]: set to true to enable guest access
 *     tokens and auto-guest registrations.
 * @param {string} [opts.guestHsUrl]: homeserver URL. Only used if enableGuest
 *     is true; defines the HS to register against.
 * @param {string} [opts.guestIsUrl]: homeserver URL. Only used if enableGuest
 *     is true; defines the IS to use.
 * @param {bool} [opts.ignoreGuest]: If the stored session is a guest account,
 *     ignore it and don't load it.
 * @param {string} [opts.defaultDeviceDisplayName]: Default display name to use
 *     when registering as a guest.
 * @returns {Promise} a promise which resolves when the above process completes.
 *     Resolves to `true` if we ended up starting a session, or `false` if we
 *     failed.
 */
export async function loadSession(opts: ILoadSessionOpts = {}): Promise<boolean> {
    try {
        let enableGuest = opts.enableGuest || false;
        const guestHsUrl = opts.guestHsUrl;
        const guestIsUrl = opts.guestIsUrl;
        const fragmentQueryParams = opts.fragmentQueryParams || {};
        const defaultDeviceDisplayName = opts.defaultDeviceDisplayName;

        if (enableGuest && !guestHsUrl) {
            logger.warn("Cannot enable guest access: can't determine HS URL to use");
            enableGuest = false;
        }

        if (enableGuest && guestHsUrl && fragmentQueryParams.guest_user_id && fragmentQueryParams.guest_access_token) {
            logger.log("Using guest access credentials");
            return doSetLoggedIn(
                {
                    userId: fragmentQueryParams.guest_user_id as string,
                    accessToken: fragmentQueryParams.guest_access_token as string,
                    homeserverUrl: guestHsUrl,
                    identityServerUrl: guestIsUrl,
                    guest: true,
                },
                true,
            ).then(() => true);
        }
        const success = await restoreFromLocalStorage({
            ignoreGuest: Boolean(opts.ignoreGuest),
        });
        if (success) {
            return true;
        }
        if (sessionLockStolen) {
            return false;
        }

        if (enableGuest && guestHsUrl) {
            return registerAsGuest(guestHsUrl, guestIsUrl, defaultDeviceDisplayName);
        }

        // fall back to welcome screen
        return false;
    } catch (e) {
        if (e instanceof AbortLoginAndRebuildStorage) {
            // If we're aborting login because of a storage inconsistency, we don't
            // need to show the general failure dialog. Instead, just go back to welcome.
            return false;
        }

        // likewise, if the session lock has been stolen while we've been trying to start
        if (sessionLockStolen) {
            return false;
        }

        return handleLoadSessionFailure(e);
    }
}

/**
 * Gets the user ID of the persisted session, if one exists. This does not validate
 * that the user's credentials still work, just that they exist and that a user ID
 * is associated with them. The session is not loaded.
 * @returns {[string, boolean]} The persisted session's owner and whether the stored
 *     session is for a guest user, if an owner exists. If there is no stored session,
 *     return [null, null].
 */
export async function getStoredSessionOwner(): Promise<[string, boolean] | [null, null]> {
    const { hsUrl, userId, hasAccessToken, isGuest } = await getStoredSessionVars();
    return hsUrl && userId && hasAccessToken ? [userId, !!isGuest] : [null, null];
}

/**
 * If query string includes OIDC authorization code flow parameters attempt to login using oidc flow
 * Else, we may be returning from SSO - attempt token login
 *
 * @param {Object} queryParams    string->string map of the
 *     query-parameters extracted from the real query-string of the starting
 *     URI.
 *
 * @param {string} defaultDeviceDisplayName
 * @param {string} fragmentAfterLogin path to go to after a successful login, only used for "Try again"
 *
 * @returns {Promise} promise which resolves to true if we completed the delegated auth login
 *      else false
 */
export async function attemptDelegatedAuthLogin(
    queryParams: QueryDict,
    defaultDeviceDisplayName?: string,
    fragmentAfterLogin?: string,
): Promise<boolean> {
    if (queryParams.code && queryParams.state) {
        console.log("We have OIDC params - attempting OIDC login");
        return attemptOidcNativeLogin(queryParams);
    }

    return attemptTokenLogin(queryParams, defaultDeviceDisplayName, fragmentAfterLogin);
}

export async function completeDeviceAuthorizationGrant(
    oidcClient: OidcClient,
    { access_token: accessToken, refresh_token: refreshToken, id_token: idToken }: DeviceAccessTokenResponse,
    homeserverUrl: string,
    identityServerUrl?: string,
): Promise<{ credentials?: IMatrixClientCreds }> {
    try {
        const {
            user_id: userId,
            device_id: deviceId,
            is_guest: isGuest,
        } = await getUserIdFromAccessToken(accessToken, homeserverUrl, identityServerUrl);

        const credentials = {
            accessToken,
            refreshToken,
            homeserverUrl,
            identityServerUrl,
            deviceId,
            userId,
            isGuest,
        };

        logger.info("Logged in via OIDC Device Authorization Grant");
        await onSuccessfulDelegatedAuthLogin(credentials);
        const idTokenClaims = validateIdToken(
            idToken,
            oidcClient.settings.authority,
            oidcClient.settings.client_id,
            undefined,
        ) as IdTokenClaims;
        persistOidcAuthenticatedSettings(oidcClient.settings.client_id, oidcClient.settings.authority, idTokenClaims);
        return { credentials };
    } catch (error) {
        logger.error("Failed to login via OIDC Device Authorization Grant", error);

        await onFailedDelegatedAuthLogin(getOidcErrorMessage(error as Error));
        return {};
    }
}

/**
 * Attempt to login by completing OIDC authorization code flow
 * @param queryParams string->string map of the query-parameters extracted from the real query-string of the starting URI.
 * @returns Promise that resolves to true when login succceeded, else false
 */
async function attemptOidcNativeLogin(queryParams: QueryDict): Promise<boolean> {
    try {
        const { accessToken, refreshToken, homeserverUrl, identityServerUrl, idTokenClaims, clientId, issuer } =
            await completeOidcLogin(queryParams);

        const {
            user_id: userId,
            device_id: deviceId,
            is_guest: isGuest,
        } = await getUserIdFromAccessToken(accessToken, homeserverUrl, identityServerUrl);

        const credentials = {
            accessToken,
            refreshToken,
            homeserverUrl,
            identityServerUrl,
            deviceId,
            userId,
            isGuest,
        };

        logger.debug("Logged in via OIDC native flow");
        await onSuccessfulDelegatedAuthLogin(credentials);
        // this needs to happen after success handler which clears storages
        persistOidcAuthenticatedSettings(clientId, issuer, idTokenClaims);
        return true;
    } catch (error) {
        logger.error("Failed to login via OIDC", error);

        await onFailedDelegatedAuthLogin(getOidcErrorMessage(error as Error));
        return false;
    }
}

/**
 * Gets information about the owner of a given access token.
 * @param accessToken
 * @param homeserverUrl
 * @param identityServerUrl
 * @returns Promise that resolves with whoami response
 * @throws when whoami request fails
 */
async function getUserIdFromAccessToken(
    accessToken: string,
    homeserverUrl: string,
    identityServerUrl?: string,
): Promise<ReturnType<MatrixClient["whoami"]>> {
    try {
        const client = createClient({
            baseUrl: homeserverUrl,
            accessToken: accessToken,
            idBaseUrl: identityServerUrl,
        });

        return await client.whoami();
    } catch (error) {
        logger.error("Failed to retrieve userId using accessToken", error);
        throw new Error("Failed to retrieve userId using accessToken");
    }
}

/**
 * @param {QueryDict} queryParams    string->string map of the
 *     query-parameters extracted from the real query-string of the starting
 *     URI.
 *
 * @param {string} defaultDeviceDisplayName
 * @param {string} fragmentAfterLogin path to go to after a successful login, only used for "Try again"
 *
 * @returns {Promise} promise which resolves to true if we completed the token
 *    login, else false
 */
export function attemptTokenLogin(
    queryParams: QueryDict,
    defaultDeviceDisplayName?: string,
    fragmentAfterLogin?: string,
): Promise<boolean> {
    if (!queryParams.loginToken) {
        return Promise.resolve(false);
    }

    console.log("We have token login params - attempting token login");

    const homeserver = localStorage.getItem(SSO_HOMESERVER_URL_KEY);
    const identityServer = localStorage.getItem(SSO_ID_SERVER_URL_KEY) ?? undefined;
    if (!homeserver) {
        logger.warn("Cannot log in with token: can't determine HS URL to use");
        onFailedDelegatedAuthLogin(_t("auth|sso_failed_missing_storage"));
        return Promise.resolve(false);
    }

    return sendLoginRequest(homeserver, identityServer, "m.login.token", {
        token: queryParams.loginToken as string,
        initial_device_display_name: defaultDeviceDisplayName,
    })
        .then(async function (creds) {
            logger.log("Logged in with token");
            await onSuccessfulDelegatedAuthLogin(creds);
            return true;
        })
        .catch((error) => {
            const tryAgainCallback: TryAgainFunction = () => {
                const cli = createClient({
                    baseUrl: homeserver,
                    idBaseUrl: identityServer,
                });
                const idpId = localStorage.getItem(SSO_IDP_ID_KEY) || undefined;
                PlatformPeg.get()?.startSingleSignOn(cli, "sso", fragmentAfterLogin, idpId, SSOAction.LOGIN);
            };
            onFailedDelegatedAuthLogin(
                messageForLoginError(error, {
                    hsUrl: homeserver,
                    hsName: homeserver,
                }),
                tryAgainCallback,
            );
            logger.error("Failed to log in with login token:", error);
            return false;
        });
}

/**
 * Called after a successful token login or OIDC authorization.
 * Clear storage then save new credentials in storage
 * @param credentials as returned from login
 */
async function onSuccessfulDelegatedAuthLogin(credentials: IMatrixClientCreds): Promise<void> {
    await clearStorage();
    await persistCredentials(credentials);

    // remember that we just logged in
    sessionStorage.setItem("mx_fresh_login", String(true));
}

type TryAgainFunction = () => void;
/**
 * Display a friendly error to the user when token login or OIDC authorization fails
 * @param description error description
 * @param tryAgain OPTIONAL function to call on try again button from error dialog
 */
async function onFailedDelegatedAuthLogin(description: string | ReactNode, tryAgain?: TryAgainFunction): Promise<void> {
    Modal.createDialog(ErrorDialog, {
        title: _t("auth|oidc|error_title"),
        description,
        button: _t("action|try_again"),
        // if we have a tryAgain callback, call it the primary 'try again' button was clicked in the dialog
        onFinished: tryAgain ? (shouldTryAgain?: boolean) => shouldTryAgain && tryAgain() : undefined,
    });
}

function registerAsGuest(hsUrl: string, isUrl?: string, defaultDeviceDisplayName?: string): Promise<boolean> {
    logger.log(`Doing guest login on ${hsUrl}`);

    // create a temporary MatrixClient to do the login
    const client = createClient({
        baseUrl: hsUrl,
    });

    return client
        .registerGuest({
            body: {
                initial_device_display_name: defaultDeviceDisplayName,
            },
        })
        .then(
            (creds) => {
                logger.log(`Registered as guest: ${creds.user_id}`);
                return doSetLoggedIn(
                    {
                        userId: creds.user_id,
                        deviceId: creds.device_id,
                        accessToken: creds.access_token!,
                        homeserverUrl: hsUrl,
                        identityServerUrl: isUrl,
                        guest: true,
                    },
                    true,
                ).then(() => true);
            },
            (err) => {
                logger.error("Failed to register as guest", err);
                return false;
            },
        );
}

export interface IStoredSession {
    hsUrl: string;
    isUrl: string;
    hasAccessToken: boolean;
    accessToken: string | IEncryptedPayload;
    hasRefreshToken: boolean;
    refreshToken?: string | IEncryptedPayload;
    userId: string;
    deviceId: string;
    isGuest: boolean;
}

/**
 * Retrieve a token, as stored by `persistCredentials`
 * Attempts to migrate token from localStorage to idb
 * @param storageKey key used to store the token, eg ACCESS_TOKEN_STORAGE_KEY
 * @returns Promise that resolves to token or undefined
 */
async function getStoredToken(storageKey: string): Promise<string | undefined> {
    let token: string | undefined;
    try {
        token = await StorageManager.idbLoad("account", storageKey);
    } catch (e) {
        logger.error(`StorageManager.idbLoad failed for account:${storageKey}`, e);
    }
    if (!token) {
        token = localStorage.getItem(storageKey) ?? undefined;
        if (token) {
            try {
                // try to migrate access token to IndexedDB if we can
                await StorageManager.idbSave("account", storageKey, token);
                localStorage.removeItem(storageKey);
            } catch (e) {
                logger.error(`migration of token ${storageKey} to IndexedDB failed`, e);
            }
        }
    }
    return token;
}

/**
 * Retrieves information about the stored session from the browser's storage. The session
 * may not be valid, as it is not tested for consistency here.
 * @returns {Object} Information about the session - see implementation for variables.
 */
export async function getStoredSessionVars(): Promise<Partial<IStoredSession>> {
    const hsUrl = localStorage.getItem(HOMESERVER_URL_KEY) ?? undefined;
    const isUrl = localStorage.getItem(ID_SERVER_URL_KEY) ?? undefined;

    const accessToken = await getStoredToken(ACCESS_TOKEN_STORAGE_KEY);
    const refreshToken = await getStoredToken(REFRESH_TOKEN_STORAGE_KEY);

    // if we pre-date storing "mx_has_access_token", but we retrieved an access
    // token, then we should say we have an access token
    const hasAccessToken = localStorage.getItem(HAS_ACCESS_TOKEN_STORAGE_KEY) === "true" || !!accessToken;
    const hasRefreshToken = localStorage.getItem(HAS_REFRESH_TOKEN_STORAGE_KEY) === "true" || !!refreshToken;
    const userId = localStorage.getItem("mx_user_id") ?? undefined;
    const deviceId = localStorage.getItem("mx_device_id") ?? undefined;

    let isGuest: boolean;
    if (localStorage.getItem("mx_is_guest") !== null) {
        isGuest = localStorage.getItem("mx_is_guest") === "true";
    } else {
        // legacy key name
        isGuest = localStorage.getItem("matrix-is-guest") === "true";
    }

    return { hsUrl, isUrl, hasAccessToken, accessToken, refreshToken, hasRefreshToken, userId, deviceId, isGuest };
}

async function abortLogin(): Promise<void> {
    const signOut = await showStorageEvictedDialog();
    if (signOut) {
        await clearStorage();
        // This error feels a bit clunky, but we want to make sure we don't go any
        // further and instead head back to sign in.
        throw new AbortLoginAndRebuildStorage("Aborting login in progress because of storage inconsistency");
    }
}

// returns a promise which resolves to true if a session is found in
// localstorage
//
// N.B. Lifecycle.js should not maintain any further localStorage state, we
//      are moving towards using SessionStore to keep track of state related
//      to the current session (which is typically backed by localStorage).
//
//      The plan is to gradually move the localStorage access done here into
//      SessionStore to avoid bugs where the view becomes out-of-sync with
//      localStorage (e.g. isGuest etc.)
export async function restoreFromLocalStorage(opts?: { ignoreGuest?: boolean }): Promise<boolean> {
    const ignoreGuest = opts?.ignoreGuest;

    if (!localStorage) {
        return false;
    }

    const { hsUrl, isUrl, hasAccessToken, accessToken, refreshToken, userId, deviceId, isGuest } =
        await getStoredSessionVars();

    if (hasAccessToken && !accessToken) {
        await abortLogin();
    }

    if (accessToken && userId && hsUrl) {
        if (ignoreGuest && isGuest) {
            logger.log("Ignoring stored guest account: " + userId);
            return false;
        }

        const pickleKey = (await PlatformPeg.get()?.getPickleKey(userId, deviceId ?? "")) ?? undefined;
        if (pickleKey) {
            logger.log("Got pickle key");
        } else {
            logger.log("No pickle key available");
        }
        const decryptedAccessToken = await tryDecryptToken(pickleKey, accessToken, ACCESS_TOKEN_IV);
        const decryptedRefreshToken = await tryDecryptToken(pickleKey, refreshToken, REFRESH_TOKEN_IV);

        const freshLogin = sessionStorage.getItem("mx_fresh_login") === "true";
        sessionStorage.removeItem("mx_fresh_login");

        logger.log(`Restoring session for ${userId}`);
        await doSetLoggedIn(
            {
                userId: userId,
                deviceId: deviceId,
                accessToken: decryptedAccessToken!,
                refreshToken: decryptedRefreshToken,
                homeserverUrl: hsUrl,
                identityServerUrl: isUrl,
                guest: isGuest,
                pickleKey: pickleKey ?? undefined,
                freshLogin: freshLogin,
            },
            false,
        );
        return true;
    } else {
        logger.log("No previous session found.");
        return false;
    }
}

async function handleLoadSessionFailure(e: unknown): Promise<boolean> {
    logger.error("Unable to load session", e);

    const modal = Modal.createDialog(SessionRestoreErrorDialog, {
        error: e,
    });

    const [success] = await modal.finished;
    if (success) {
        // user clicked continue.
        await clearStorage();
        return false;
    }

    // try, try again
    return loadSession();
}

/**
 * Transitions to a logged-in state using the given credentials.
 *
 * Starts the matrix client and all other react-sdk services that
 * listen for events while a session is logged in.
 *
 * Also stops the old MatrixClient and clears old credentials/etc out of
 * storage before starting the new client.
 *
 * @param {IMatrixClientCreds} credentials The credentials to use
 *
 * @returns {Promise} promise which resolves to the new MatrixClient once it has been started
 */
export async function setLoggedIn(credentials: IMatrixClientCreds): Promise<MatrixClient> {
    credentials.freshLogin = true;
    stopMatrixClient();
    const pickleKey =
        credentials.userId && credentials.deviceId
            ? await PlatformPeg.get()?.createPickleKey(credentials.userId, credentials.deviceId)
            : null;

    if (pickleKey) {
        logger.log("Created pickle key");
    } else {
        logger.log("Pickle key not created");
    }

    return doSetLoggedIn(Object.assign({}, credentials, { pickleKey }), true);
}

export async function completeLoginWithQr(
    credentials: IMatrixClientCreds,
    secrets?: QRSecretsBundle,
): Promise<MatrixClient> {
    return doSetLoggedIn(credentials, false, secrets);
}
/**
 * Hydrates an existing session by using the credentials provided. This will
 * not clear any local storage, unlike setLoggedIn().
 *
 * Stops the existing Matrix client (without clearing its data) and starts a
 * new one in its place. This additionally starts all other react-sdk services
 * which use the new Matrix client.
 *
 * If the credentials belong to a different user from the session already stored,
 * the old session will be cleared automatically.
 *
 * @param {IMatrixClientCreds} credentials The credentials to use
 *
 * @returns {Promise} promise which resolves to the new MatrixClient once it has been started
 */
export async function hydrateSession(credentials: IMatrixClientCreds): Promise<MatrixClient> {
    const oldUserId = MatrixClientPeg.safeGet().getUserId();
    const oldDeviceId = MatrixClientPeg.safeGet().getDeviceId();

    stopMatrixClient(); // unsets MatrixClientPeg.get()
    localStorage.removeItem("mx_soft_logout");
    _isLoggingOut = false;

    const overwrite = credentials.userId !== oldUserId || credentials.deviceId !== oldDeviceId;
    if (overwrite) {
        logger.warn("Clearing all data: Old session belongs to a different user/session");
    }

    if (!credentials.pickleKey && credentials.deviceId !== undefined) {
        logger.info("Lifecycle#hydrateSession: Pickle key not provided - trying to get one");
        credentials.pickleKey =
            (await PlatformPeg.get()?.getPickleKey(credentials.userId, credentials.deviceId)) ?? undefined;
    }

    return doSetLoggedIn(credentials, overwrite);
}

/**
 * When we have a authenticated via OIDC-native flow and have a refresh token
 * try to create a token refresher.
 * @param credentials from current session
 * @returns Promise that resolves to a TokenRefresher, or undefined
 */
async function createOidcTokenRefresher(credentials: IMatrixClientCreds): Promise<OidcTokenRefresher | undefined> {
    if (!credentials.refreshToken) {
        return;
    }
    // stored token issuer indicates we authenticated via OIDC-native flow
    const tokenIssuer = getStoredOidcTokenIssuer();
    if (!tokenIssuer) {
        return;
    }
    try {
        const clientId = getStoredOidcClientId();
        const idTokenClaims = getStoredOidcIdTokenClaims();
        const redirectUri = PlatformPeg.get()!.getSSOCallbackUrl().href;
        const deviceId = credentials.deviceId;
        if (!deviceId) {
            throw new Error("Expected deviceId in user credentials.");
        }
        const tokenRefresher = new TokenRefresher(
            tokenIssuer,
            clientId,
            redirectUri,
            deviceId,
            idTokenClaims!,
            credentials.userId,
        );
        // wait for the OIDC client to initialise
        await tokenRefresher.oidcClientReady;
        return tokenRefresher;
    } catch (error) {
        logger.error("Failed to initialise OIDC token refresher", error);
    }
}

/**
 * optionally clears localstorage, persists new credentials
 * to localstorage, starts the new client.
 *
 * @param {IMatrixClientCreds} credentials
 * @param {Boolean} clearStorageEnabled
 *
 * @returns {Promise} promise which resolves to the new MatrixClient once it has been started
 */
async function doSetLoggedIn(
    credentials: IMatrixClientCreds,
    clearStorageEnabled: boolean,
    secrets?: QRSecretsBundle,
): Promise<MatrixClient> {
    checkSessionLock();
    credentials.guest = Boolean(credentials.guest);

    const softLogout = isSoftLogout();

    logger.log(
        "setLoggedIn: mxid: " +
            credentials.userId +
            " deviceId: " +
            credentials.deviceId +
            " guest: " +
            credentials.guest +
            " hs: " +
            credentials.homeserverUrl +
            " softLogout: " +
            softLogout,
        " freshLogin: " + credentials.freshLogin,
    );

    if (clearStorageEnabled) {
        await clearStorage();
    }

    const results = await StorageManager.checkConsistency();
    // If there's an inconsistency between account data in local storage and the
    // crypto store, we'll be generally confused when handling encrypted data.
    // Show a modal recommending a full reset of storage.
    if (results.dataInLocalStorage && results.cryptoInited && !results.dataInCryptoStore) {
        await abortLogin();
    }

    const tokenRefresher = await createOidcTokenRefresher(credentials);

    // check the session lock just before creating the new client
    checkSessionLock();
    MatrixClientPeg.replaceUsingCreds(credentials, tokenRefresher?.doRefreshAccessToken.bind(tokenRefresher));
    const client = MatrixClientPeg.safeGet();

    setSentryUser(credentials.userId);

    if (PosthogAnalytics.instance.isEnabled()) {
        PosthogAnalytics.instance.startListeningToSettingsChanges(client);
    }

    if (credentials.freshLogin && SettingsStore.getValue("feature_dehydration")) {
        // If we just logged in, try to rehydrate a device instead of using a
        // new device.  If it succeeds, we'll get a new device ID, so make sure
        // we persist that ID to localStorage
        const newDeviceId = await client.rehydrateDevice();
        if (newDeviceId) {
            credentials.deviceId = newDeviceId;
        }

        delete credentials.freshLogin;
    }

    if (localStorage) {
        try {
            await persistCredentials(credentials);
            // make sure we don't think that it's a fresh login any more
            sessionStorage.removeItem("mx_fresh_login");
        } catch (e) {
            logger.warn("Error using local storage: can't persist session!", e);
        }
    } else {
        logger.warn("No local storage available: can't persist session!");
    }
    checkSessionLock();

    dis.fire(Action.OnLoggedIn);
    await startMatrixClient(client, /*startSyncing=*/ !softLogout, secrets);

    return client;
}

async function showStorageEvictedDialog(): Promise<boolean> {
    const { finished } = Modal.createDialog(StorageEvictedDialog);
    const [ok] = await finished;
    return !!ok;
}

// Note: Babel 6 requires the `transform-builtin-extend` plugin for this to satisfy
// `instanceof`. Babel 7 supports this natively in their class handling.
class AbortLoginAndRebuildStorage extends Error {}

async function persistCredentials(credentials: IMatrixClientCreds): Promise<void> {
    localStorage.setItem(HOMESERVER_URL_KEY, credentials.homeserverUrl);
    if (credentials.identityServerUrl) {
        localStorage.setItem(ID_SERVER_URL_KEY, credentials.identityServerUrl);
    }
    localStorage.setItem("mx_user_id", credentials.userId);
    localStorage.setItem("mx_is_guest", JSON.stringify(credentials.guest));

    await persistAccessTokenInStorage(credentials.accessToken, credentials.pickleKey);
    await persistRefreshTokenInStorage(credentials.refreshToken, credentials.pickleKey);

    if (credentials.pickleKey) {
        localStorage.setItem("mx_has_pickle_key", String(true));
    } else {
        if (localStorage.getItem("mx_has_pickle_key") === "true") {
            logger.error("Expected a pickle key, but none provided.  Encryption may not work.");
        }
    }

    // if we didn't get a deviceId from the login, leave mx_device_id unset,
    // rather than setting it to "undefined".
    //
    // (in this case MatrixClient doesn't bother with the crypto stuff
    // - that's fine for us).
    if (credentials.deviceId) {
        localStorage.setItem("mx_device_id", credentials.deviceId);
    }

    SecurityCustomisations.persistCredentials?.(credentials);

    logger.log(`Session persisted for ${credentials.userId}`);
}

let _isLoggingOut = false;

/**
 * Logs out the current session.
 * When user has authenticated using OIDC native flow revoke tokens with OIDC provider.
 * Otherwise, call /logout on the homeserver.
 * @param client
 * @param oidcClientStore
 */
async function doLogout(client: MatrixClient, oidcClientStore?: OidcClientStore): Promise<void> {
    if (oidcClientStore?.isUserAuthenticatedWithOidc) {
        const accessToken = client.getAccessToken() ?? undefined;
        const refreshToken = client.getRefreshToken() ?? undefined;

        await oidcClientStore.revokeTokens(accessToken, refreshToken);
    } else {
        await client.logout(true);
    }
}

/**
 * Logs the current session out and transitions to the logged-out state
 * @param oidcClientStore store instance from SDKContext
 */
export function logout(oidcClientStore?: OidcClientStore): void {
    const client = MatrixClientPeg.get();
    if (!client) return;

    PosthogAnalytics.instance.logout();

    if (client.isGuest()) {
        // logout doesn't work for guest sessions
        // Also we sometimes want to re-log in a guest session if we abort the login.
        // defer until next tick because it calls a synchronous dispatch, and we are likely here from a dispatch.
        setImmediate(() => onLoggedOut());
        return;
    }

    _isLoggingOut = true;
    PlatformPeg.get()?.destroyPickleKey(client.getSafeUserId(), client.getDeviceId() ?? "");

    doLogout(client, oidcClientStore).then(onLoggedOut, (err) => {
        // Just throwing an error here is going to be very unhelpful
        // if you're trying to log out because your server's down and
        // you want to log into a different server, so just forget the
        // access token. It's annoying that this will leave the access
        // token still valid, but we should fix this by having access
        // tokens expire (and if you really think you've been compromised,
        // change your password).
        logger.warn("Failed to call logout API: token will not be invalidated", err);
        onLoggedOut();
    });
}

export function softLogout(): void {
    if (!MatrixClientPeg.get()) return;

    // Track that we've detected and trapped a soft logout. This helps prevent other
    // parts of the app from starting if there's no point (ie: don't sync if we've
    // been soft logged out, despite having credentials and data for a MatrixClient).
    localStorage.setItem("mx_soft_logout", "true");

    // Dev note: please keep this log line around. It can be useful for track down
    // random clients stopping in the middle of the logs.
    logger.log("Soft logout initiated");
    _isLoggingOut = true; // to avoid repeated flags
    // Ensure that we dispatch a view change **before** stopping the client so
    // so that React components unmount first. This avoids React soft crashes
    // that can occur when components try to use a null client.
    dis.dispatch({ action: "on_client_not_viable" }); // generic version of on_logged_out
    stopMatrixClient(/*unsetClient=*/ false);

    // DO NOT CALL LOGOUT. A soft logout preserves data, logout does not.
}

export function isSoftLogout(): boolean {
    return localStorage.getItem("mx_soft_logout") === "true";
}

export function isLoggingOut(): boolean {
    return _isLoggingOut;
}

/**
 * Starts the matrix client and all other react-sdk services that
 * listen for events while a session is logged in.
 * @param client the matrix client to start
 * @param {boolean} startSyncing True (default) to actually start
 * syncing the client.
 */
async function startMatrixClient(client: MatrixClient, startSyncing = true, secrets?: QRSecretsBundle): Promise<void> {
    logger.log(`Lifecycle: Starting MatrixClient`);

    // dispatch this before starting the matrix client: it's used
    // to add listeners for the 'sync' event so otherwise we'd have
    // a race condition (and we need to dispatch synchronously for this
    // to work).
    dis.dispatch({ action: "will_start_client" }, true);

    // reset things first just in case
    SdkContextClass.instance.typingStore.reset();
    ToastStore.sharedInstance().reset();

    DialogOpener.instance.prepare(client);
    Notifier.start();
    UserActivity.sharedInstance().start();
    DMRoomMap.makeShared(client).start();
    IntegrationManagers.sharedInstance().startWatching();
    ActiveWidgetStore.instance.start();
    LegacyCallHandler.instance.start();

    // Start Mjolnir even though we haven't checked the feature flag yet. Starting
    // the thing just wastes CPU cycles, but should result in no actual functionality
    // being exposed to the user.
    Mjolnir.sharedInstance().start();

    if (startSyncing) {
        // The client might want to populate some views with events from the
        // index (e.g. the FilePanel), therefore initialize the event index
        // before the client.
        await EventIndexPeg.init();
        await MatrixClientPeg.start(secrets);
    } else {
        logger.warn("Caller requested only auxiliary services be started");
        await MatrixClientPeg.assign(secrets);
    }

    checkSessionLock();

    // Run the migrations after the MatrixClientPeg has been assigned
    SettingsStore.runMigrations();

    // This needs to be started after crypto is set up
    DeviceListener.sharedInstance().start(client);
    // Similarly, don't start sending presence updates until we've started
    // the client
    if (!SettingsStore.getValue("lowBandwidth")) {
        Presence.start();
    }

    // Now that we have a MatrixClientPeg, update the Jitsi info
    Jitsi.getInstance().start();

    // dispatch that we finished starting up to wire up any other bits
    // of the matrix client that cannot be set prior to starting up.
    dis.dispatch({ action: "client_started" });

    if (isSoftLogout()) {
        softLogout();
    }
}

/*
 * Stops a running client and all related services, and clears persistent
 * storage. Used after a session has been logged out.
 */
export async function onLoggedOut(): Promise<void> {
    // Ensure that we dispatch a view change **before** stopping the client,
    // that React components unmount first. This avoids React soft crashes
    // that can occur when components try to use a null client.
    dis.fire(Action.OnLoggedOut, true);
    stopMatrixClient();
    await clearStorage({ deleteEverything: true });
    LifecycleCustomisations.onLoggedOutAndStorageCleared?.();
    await PlatformPeg.get()?.clearStorage();

    // Do this last, so we can make sure all storage has been cleared and all
    // customisations got the memo.
    if (SdkConfig.get().logout_redirect_url) {
        logger.log("Redirecting to external provider to finish logout");
        // XXX: Defer this so that it doesn't race with MatrixChat unmounting the world by going to /#/login
        window.setTimeout(() => {
            window.location.href = SdkConfig.get().logout_redirect_url!;
        }, 100);
    }
    // Do this last to prevent racing `stopMatrixClient` and `on_logged_out` with MatrixChat handling Session.logged_out
    _isLoggingOut = false;
}

/**
 * @param {object} opts Options for how to clear storage.
 * @returns {Promise} promise which resolves once the stores have been cleared
 */
async function clearStorage(opts?: { deleteEverything?: boolean }): Promise<void> {
    if (window.localStorage) {
        // get the currently defined device language, if set, so we can restore it later
        const language = SettingsStore.getValueAt(SettingLevel.DEVICE, "language", null, true, true);

        // try to save any 3pid invites from being obliterated and registration time
        const pendingInvites = ThreepidInviteStore.instance.getWireInvites();
        const registrationTime = window.localStorage.getItem("mx_registration_time");

        window.localStorage.clear();
        AbstractLocalStorageSettingsHandler.clear();

        try {
            await StorageManager.idbDelete("account", ACCESS_TOKEN_STORAGE_KEY);
        } catch (e) {
            logger.error("idbDelete failed for account:mx_access_token", e);
        }

        // now restore those invites, registration time and previously set device language
        if (!opts?.deleteEverything) {
            if (language) {
                await SettingsStore.setValue("language", null, SettingLevel.DEVICE, language);
            }

            pendingInvites.forEach(({ roomId, ...invite }) => {
                ThreepidInviteStore.instance.storeInvite(roomId, invite);
            });

            if (registrationTime) {
                window.localStorage.setItem("mx_registration_time", registrationTime);
            }
        }
    }

    window.sessionStorage?.clear();

    // create a temporary client to clear out the persistent stores.
    const cli = createMatrixClient({
        // we'll never make any requests, so can pass a bogus HS URL
        baseUrl: "",
    });

    await EventIndexPeg.deleteEventIndex();
    await cli.clearStores();
}

/**
 * Stop all the background processes related to the current client.
 * @param {boolean} unsetClient True (default) to abandon the client
 * on MatrixClientPeg after stopping.
 */
export function stopMatrixClient(unsetClient = true): void {
    Notifier.stop();
    LegacyCallHandler.instance.stop();
    UserActivity.sharedInstance().stop();
    SdkContextClass.instance.typingStore.reset();
    Presence.stop();
    ActiveWidgetStore.instance.stop();
    IntegrationManagers.sharedInstance().stopWatching();
    Mjolnir.sharedInstance().stop();
    DeviceListener.sharedInstance().stop();
    DMRoomMap.shared()?.stop();
    EventIndexPeg.stop();
    const cli = MatrixClientPeg.get();
    if (cli) {
        cli.stopClient();
        cli.removeAllListeners();

        if (unsetClient) {
            MatrixClientPeg.unset();
            EventIndexPeg.unset();
            cli.store.destroy();
        }
    }
}

// Utility method to perform a login with an existing access_token
window.mxLoginWithAccessToken = async (hsUrl: string, accessToken: string): Promise<void> => {
    const tempClient = createClient({
        baseUrl: hsUrl,
        accessToken,
    });
    const { user_id: userId } = await tempClient.whoami();
    await doSetLoggedIn(
        {
            homeserverUrl: hsUrl,
            accessToken,
            userId,
        },
        true,
    );
};<|MERGE_RESOLUTION|>--- conflicted
+++ resolved
@@ -18,12 +18,7 @@
 */
 
 import { ReactNode } from "react";
-<<<<<<< HEAD
 import { createClient, MatrixClient, SSOAction, OidcTokenRefresher, validateIdToken } from "matrix-js-sdk/src/matrix";
-import { InvalidStoreError } from "matrix-js-sdk/src/errors";
-=======
-import { createClient, MatrixClient, SSOAction, OidcTokenRefresher } from "matrix-js-sdk/src/matrix";
->>>>>>> 03dc48b9
 import { IEncryptedPayload } from "matrix-js-sdk/src/crypto/aes";
 import { QueryDict } from "matrix-js-sdk/src/utils";
 import { logger } from "matrix-js-sdk/src/logger";

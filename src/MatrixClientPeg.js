/*
Copyright 2015, 2016 OpenMarket Ltd

Licensed under the Apache License, Version 2.0 (the "License");
you may not use this file except in compliance with the License.
You may obtain a copy of the License at

    http://www.apache.org/licenses/LICENSE-2.0

Unless required by applicable law or agreed to in writing, software
distributed under the License is distributed on an "AS IS" BASIS,
WITHOUT WARRANTIES OR CONDITIONS OF ANY KIND, either express or implied.
See the License for the specific language governing permissions and
limitations under the License.
*/

'use strict';

import Matrix from 'matrix-js-sdk';
import utils from 'matrix-js-sdk/lib/utils';

const localStorage = window.localStorage;

function deviceId() {
    // XXX: is Math.random()'s deterministicity a problem here?
    var id = Math.floor(Math.random()*16777215).toString(16);
    id = "W" + "000000".substring(id.length) + id;
    if (localStorage) {
        id = localStorage.getItem("mx_device_id") || id;
        localStorage.setItem("mx_device_id", id);
    }
    return id;
}

interface MatrixClientCreds {
    homeserverUrl: string,
    identityServerUrl: string,
    userId: string,
    accessToken: string,
    guest: boolean,
}

/**
 * Wrapper object for handling the js-sdk Matrix Client object in the react-sdk
 * Handles the creation/initialisation of client objects.
 * This module provides a singleton instance of this class so the 'current'
 * Matrix Client object is available easily.
 */
class MatrixClientPeg {
    constructor() {
        this.matrixClient = null;

<<<<<<< HEAD
        // These are the default options used when Lifecycle.js
        // starts the client. These can be altered at any
        // time up to after the 'will_start_client' event is
        // finished processing.
=======
        // These are the default options used when when the
        // client is started in 'start'. These can be altered
        // at any time up to after the 'will_start_client'
        // event is finished processing.
>>>>>>> cbfb0ad9
        this.opts = {
            initialSyncLimit: 20,
        };
    }

    get(): MatrixClient {
        return this.matrixClient;
    }

    unset() {
        this.matrixClient = null;
    }

    /**
     * Replace this MatrixClientPeg's client with a client instance that has
     * Home Server / Identity Server URLs but no credentials
     */
    replaceUsingUrls(hs_url, is_url) {
        this._replaceClient(hs_url, is_url);
    }

    /**
     * Replace this MatrixClientPeg's client with a client instance that has
     * Home Server / Identity Server URLs and active credentials
     */
    replaceUsingCreds(creds: MatrixClientCreds) {
        this._replaceClient(
            creds.homeserverUrl,
            creds.identityServerUrl,
            creds.userId,
            creds.accessToken,
            creds.guest,
        );
<<<<<<< HEAD
=======
    }

    start() {
        const opts = utils.deepCopy(this.opts);
        // the react sdk doesn't work without this, so don't allow
        opts.pendingEventOrdering = "detached";
        this.get().startClient(opts);
>>>>>>> cbfb0ad9
    }

    _replaceClient(hs_url, is_url, user_id, access_token, isGuest) {
        if (localStorage) {
            try {
                localStorage.clear();
            } catch (e) {
                console.warn("Error clearing local storage", e);
            }
        }
        this._createClient(hs_url, is_url, user_id, access_token, isGuest);

        if (localStorage) {
            try {
                localStorage.setItem("mx_hs_url", hs_url);
                localStorage.setItem("mx_is_url", is_url);

                if (user_id !== undefined && access_token !== undefined) {
                    localStorage.setItem("mx_user_id", user_id);
                    localStorage.setItem("mx_access_token", access_token);
                    localStorage.setItem("mx_is_guest", JSON.stringify(isGuest));
                    console.log("Session persisted for %s", user_id);
                }
            } catch (e) {
                console.warn("Error using local storage: can't persist session!", e);
            }
        } else {
            console.warn("No local storage available: can't persist session!");
        }
    }

    getCredentials(): MatrixClientCreds {
        return {
            homeserverUrl: this.matrixClient.baseUrl,
            identityServerUrl: this.matrixClient.idBaseUrl,
            userId: this.matrixClient.credentials.userId,
            accessToken: this.matrixClient.getAccessToken(),
            guest: this.matrixClient.isGuest(),
        };
    }

    tryRestore() {
        if (localStorage) {
            const hs_url = localStorage.getItem("mx_hs_url");
            const is_url = localStorage.getItem("mx_is_url") || 'https://matrix.org';
            const access_token = localStorage.getItem("mx_access_token");
            const user_id = localStorage.getItem("mx_user_id");

            let is_guest;
            if (localStorage.getItem("mx_is_guest") !== null) {
                is_guest = localStorage.getItem("mx_is_guest") === "true";
            } else {
                // legacy key name
                is_guest = localStorage.getItem("matrix-is-guest") === "true";
            }

            if (access_token && user_id && hs_url) {
                console.log("Restoring session for %s", user_id);
                this._createClient(hs_url, is_url, user_id, access_token);
                this.matrixClient.setGuest(is_guest);
            } else {
                console.log("Session not found.");
            }
        }
    }

    _createClient(hs_url, is_url, user_id, access_token, isGuest) {
        var opts = {
            baseUrl: hs_url,
            idBaseUrl: is_url,
            accessToken: access_token,
            userId: user_id,
            timelineSupport: true,
        };

        if (localStorage) {
            opts.sessionStore = new Matrix.WebStorageSessionStore(localStorage);
            opts.deviceId = deviceId();
        }

        this.matrixClient = Matrix.createClient(opts);

        // we're going to add eventlisteners for each matrix event tile, so the
        // potential number of event listeners is quite high.
        this.matrixClient.setMaxListeners(500);

        this.matrixClient.setGuest(Boolean(isGuest));
    }
}

if (!global.mxMatrixClientPeg) {
    global.mxMatrixClientPeg = new MatrixClientPeg();
    global.mxMatrixClientPeg.tryRestore();
}
module.exports = global.mxMatrixClientPeg;<|MERGE_RESOLUTION|>--- conflicted
+++ resolved
@@ -50,17 +50,10 @@
     constructor() {
         this.matrixClient = null;
 
-<<<<<<< HEAD
-        // These are the default options used when Lifecycle.js
-        // starts the client. These can be altered at any
-        // time up to after the 'will_start_client' event is
-        // finished processing.
-=======
         // These are the default options used when when the
         // client is started in 'start'. These can be altered
         // at any time up to after the 'will_start_client'
         // event is finished processing.
->>>>>>> cbfb0ad9
         this.opts = {
             initialSyncLimit: 20,
         };
@@ -94,8 +87,6 @@
             creds.accessToken,
             creds.guest,
         );
-<<<<<<< HEAD
-=======
     }
 
     start() {
@@ -103,7 +94,6 @@
         // the react sdk doesn't work without this, so don't allow
         opts.pendingEventOrdering = "detached";
         this.get().startClient(opts);
->>>>>>> cbfb0ad9
     }
 
     _replaceClient(hs_url, is_url, user_id, access_token, isGuest) {

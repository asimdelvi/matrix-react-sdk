/*
Copyright 2020 The Matrix.org Foundation C.I.C.

Licensed under the Apache License, Version 2.0 (the "License");
you may not use this file except in compliance with the License.
You may obtain a copy of the License at

    http://www.apache.org/licenses/LICENSE-2.0

Unless required by applicable law or agreed to in writing, software
distributed under the License is distributed on an "AS IS" BASIS,
WITHOUT WARRANTIES OR CONDITIONS OF ANY KIND, either express or implied.
See the License for the specific language governing permissions and
limitations under the License.
*/

// see settings.md for documentation on conventions
export enum UIFeature {
    URLPreviews = "UIFeature.urlPreviews",
<<<<<<< HEAD
    Feedback = "UIFeature.feedback",
=======
    Widgets = "UIFeature.widgets",
>>>>>>> 4d15a44d
}<|MERGE_RESOLUTION|>--- conflicted
+++ resolved
@@ -17,9 +17,6 @@
 // see settings.md for documentation on conventions
 export enum UIFeature {
     URLPreviews = "UIFeature.urlPreviews",
-<<<<<<< HEAD
+    Widgets = "UIFeature.widgets",
     Feedback = "UIFeature.feedback",
-=======
-    Widgets = "UIFeature.widgets",
->>>>>>> 4d15a44d
 }
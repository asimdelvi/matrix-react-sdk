{
    "accept": "принимать",
    "accepted an invitation": "принял приглашение",
    "accepted the invitation for": "принял приглашение на",
    "Account": "Аккаунт",
    "Add email address": "Добавить email адрес",
    "Add phone number": "Добавить телефонный номер",
    "Admin": "Admin",
    "Advanced": "Дополнительно",
    "Algorithm": "Алгоритм",
    "all room members": "все участники комнаты",
    "all room members, from the point they are invited": "все участники комнаты, с момента приглашения",
    "all room members, from the point they joined": "все участники комнаты, с момента вступления",
    "an address": "адрес",
    "and": "и",
    "An email has been sent to": "Email был отправлен",
    "A new password must be entered.": "Введите новый пароль.",
    "answered the call.": "принятый звонок.",
    "anyone": "кто угодно",
    "Anyone who knows the room's link, apart from guests": "Любой, кто знает ссылку на комнату, кроме гостей",
    "Anyone who knows the room's link, including guests": "Любой, кто знает ссылку комнаты, включая гостей",
    "Are you sure you want to reject the invitation?": "Вы уверены что вы хотите отклонить приглашение?",
    "Are you sure you want upload the following files?": "Вы уверены что вы хотите закачать следующий файл?",
    "banned": "banned",
    "Banned users": "Запрещенный пользователь",
    "Bans user with given id": "Запретить пользователя с определенным id",
    "Blacklisted": "В черный список",
    "Bug Report": "Отчет ошибок",
    "Bulk Options": "Объемные параметры",
    "Can't load user settings": "Не может загрузить настройки пользователя",
    "changed avatar": "изменен аватар",
    "changed name": "измененное имя",
    "changed their display name from": "changed their display name from",
    "changed their profile picture": "changed their profile picture",
    "changed the power level of": "changed the power level of",
    "changed the room name to": "changed the room name to",
    "changed the topic to": "changed the topic to",
    "Changes to who can read history will only apply to future messages in this room": "Изменения того, кто может прочитать историю, будут только относиться к будущим сообщениям в этой комнате",
    "Changes your display nickname": "Изменяет Ваш псевдоним",
    "Claimed Ed25519 fingerprint key": "Требуемый Ed25519 ключ цифрового отпечатка",
    "Clear Cache and Reload": "Очистить кэш и перезагрузить",
    "Clear Cache": "Очистить кэш",
    "Click here": "Нажать здесь",
    "Click here to fix": "Нажать здесь для фиксации",
    "Commands": "Команды",
    "Confirm your new password": "Подтвердите ваш новый пароль",
    "Continue": "Продолжить",
    "Could not connect to the integration server": "Не может подключится к серверу интеграции",
    "Create an account": "Создайте учётную запись",
    "Create Room": "Создайте Комнату",
    "Cryptography": "Шифрование",
    "Curve25519 identity key": "Curve25519 идентификационный ключ",
    "Deactivate Account": "Деактивировать Учётную запись",
    "Deactivate my account": "Деактивировать мою учётную запись",
    "decline": "отказаться",
    "Decryption error": "Ошибка дешифрования",
    "Default": "Default",
    "demote": "понижать",
    "Deops user with given id": "Deops пользователь с данным id",
    "Device ID": "Устройство ID",
    "Devices will not yet be able to decrypt history from before they joined the room": "Устройство еще не будет в состоянии дешифровать историю, до присоединения к комнате",
    "Direct Chat": "Персональное сообщение",
    "Disable inline URL previews by default": "Отключить встроенные предварительные просмотры URL по умолчанию",
    "Display name": "Отображаемое имя",
    "Displays action": "Отображение действий",
    "Ed25519 fingerprint": "Ed25519 fingerprint",
    "Email Address": "Email адрес",
    "Email, name or matrix ID": "Email, имя или matrix ID",
    "Emoji": "Смайлы",
    "Encrypted messages will not be visible on clients that do not yet implement encryption": "Зашифрованные сообщения не будут видимы в клиентах, которые еще не подключили шифрование",
    "Encrypted room": "Зашифрованная комната",
    "ended the call.": "ended the call.",
    "End-to-end encryption information": "Информация сквозного шифрования (e2e)",
    "End-to-end encryption is in beta and may not be reliable": "Сквозное шифрование (e2e) в бета-версии и не может быть надежным",
    "Error": "Ошибка",
    "Event information": "Event information",
    "Export E2E room keys": "Экспорт E2E ключей комнаты",
    "Failed to change password. Is your password correct?": "Не удалось изменить пароль.  Ваш пароль правильный?",
    "Failed to forget room": "Не удалось забыть комнату",
    "Failed to leave room": "Не удалось выйти из комнаты",
    "Failed to reject invitation": "Не удалось отклонить приглашение",
    "Failed to send email": "Не удалось отослать email",
    "Failed to unban": "Не удалось отменить запрет",
    "Failed to upload file": "Не удалось закачать файл",
    "Favourite": "Избранное",
    "favourite": "фаворит",
    "Favourites": "Фавориты",
    "Filter room members": "Фильтр участников комнаты",
    "Forget room": "Забыть комнату",
    "Forgot your password?": "Вы забыли пароль?",
    "For security, this session has been signed out. Please sign in again.": "Для обеспечения безопасности, эта сессия была подписана. Войдите в систему еще раз.",
    "Found a bug?": "Нашли ошибку?",
    "had": "имеет",
    "Hangup": "Отключение",
    "Historical": "Исторический",
    "Homeserver is": "Домашний сервер является",
    "Identity Server is": "Регистрационный Сервер является",
    "I have verified my email address": "Я проверил мой адрес электронной почты",
    "Import E2E room keys": "Импортировать E2E ключ комнаты",
    "Invalid Email Address": "Недействительный адрес электронной почты",
    "invited": "invited",
    "Invite new room members": "Прегласить новых учасников комнаты",
    "Invites": "Приглашать",
    "Invites user with given id to current room": "Пригласить пользователя с данным id в текущую комнату",
    "is a": "является",
    "I want to sign in with": "Я хочу регистрироваться с",
    "joined and left": "присоединенный и оставленный",
    "joined": "присоединенный",
    "joined the room": "joined the room",
    "Joins room with given alias": "Присоединяется к комнате с данным псевдонимом",
    "Kicks user with given id": "Кик пользователя с заданным id",
    "Labs": "Лаборатория",
    "Leave room": "Уйти из комнаты",
    "left and rejoined": "Покинуть и переподключится",
    "left": "покинуть",
    "left the room": "left the room",
    "Logged in as": "Зарегистрированный как",
    "Login as guest": "Вход в систему как гость",
    "Logout": "Выход из системы",
    "Low priority": "Низкий приоритет",
    "made future room history visible to": "made future room history visible to",
    "Manage Integrations": "Управление интеграций",
    "Members only": "Только участники",
    "Mobile phone number": "Номер мобильного телефона",
    "Moderator": "Ведущий",
    "my Matrix ID": "мой Matrix ID",
    "Name": "Имя",
    "Never send encrypted messages to unverified devices from this device": "Никогда не отправляйте зашифрованные сообщения в непроверенные устройства с этого устройства",
    "Never send encrypted messages to unverified devices in this room from this device": "Никогда не отправляйте зашифрованные сообщения в непроверенные устройства в этой комнате из этого устройства",
    "New password": "Новый пароль",
    "New passwords must match each other.": "Новые пароли должны соответствовать друг другу.",
    "none": "никто",
    "Notifications": "Уведомления",
    " (not supported by this browser)": " (not supported by this browser)",
    "<not supported>": "<не поддерживаемый>",
    "NOT verified": "НЕ проверенный",
    "No users have specific privileges in this room": "Ни у каких пользователей нет специальных полномочий в этой комнате",
    "olm version": "olm версия",
    "Once encryption is enabled for a room it cannot be turned off again (for now)": "Как только шифрование включено для комнаты, оно не может быть выключено снова (на данный момент)",
    "or": "или",
    "other": "другой",
    "others": "другие",
    "Password": "Пароль",
    "People": "Люди",
    "Permissions": "Разрешение",
    "Phone": "Телефон",
    "placed a": "placed a",
    "Please Register": "Пожалуйста, зарегистрируйтесь",
    "rejected the invitation.": "rejected the invitation.",
    "removed their display name": "removed their display name",
    "removed their profile picture": "removed their profile picture",
    "Remove": "Удалить",
    "requested a VoIP conference": "requested a VoIP conference",
    "Return to login screen": "Return to login screen",
    "Send Reset Email": "Send Reset Email",
    "sent an image": "sent an image",
    "sent an invitation to": "sent an invitation to",
    "set a profile picture": "set a profile picture",
    "set their display name to": "set their display name to",
    "Settings": "Настройки",
    "Start a chat": "Start a chat",
    "Start Chat": "Start Chat",
    "tag as": "tag as",
    "These are experimental features that may break in unexpected ways. Use with caution": "These are experimental features that may break in unexpected ways. Use with caution",
    "To send events of type": "Для отправки типа событий",
    "To send messages": "Отправить сообщения",
    "turned on end-to-end encryption (algorithm": "turned on end-to-end encryption (algorithm",
    "Unable to add email address": "Невозможно добавить email адрес",
    "Unable to remove contact information": "Невозможно удалить контактную информацию",
    "Unable to verify email address.": "Невозможно проверить адрес электронной почты.",
    "Unban": "Отменить запрет",
    "Unencrypted room": "Незашифрованная комната",
    "unencrypted": "незашифрованно",
    "unknown device": "неизвесное устройство",
    "unknown error code": "неизвестная ошибка",
    "unknown": "неизвестно",
    "Upload avatar": "Загрузить аватар",
    "uploaded a file": "загруженный файл",
    "Upload Files": "Загрузка файлов",
    "Upload file": "Загрузка файла",
    "User ID": "ID пользователя",
    "User Interface": "Пользовательский интерфейс",
    "User name": "Имя пользователя",
    "Users": "Пользователи",
    "User": "Пользователь",
    "Verification Pending": "Ожидание проверки",
    "Verification": "Проверка",
    "verified": "проверенный",
    "Video call": "Видио вызов",
    "Voice call": "Голосовой вызов",
    "VoIP conference finished.": "VoIP конференция закончилась.",
    "VoIP conference started.": "VoIP Конференция стартовала.",
    "(warning: cannot be disabled again!)": "(предупреждение: не может быть снова отключен!)",
    "Warning!": "Предупреждение!",
    "was banned": "запрещен",
    "was invited": "приглашенный",
    "was kicked": "выброшен",
    "was unbanned": "незапрещенный",
    "was": "был",
    "were": "быть",
    "Who can access this room?": "Кто может получить доступ к этой комнате?",
    "Who can read history?": "Кто может читать историю?",
    "Who would you like to add to this room?": "Кого хотели бы Вы добавлять к этой комнате?",
    "Who would you like to communicate with?": "С кем хотели бы Вы связываться?",
    "withdrawn": "уходить",
    "Would you like to": "Хотели бы Вы",
    "You do not have permission to post to this room": "У Вас нет разрешения писать в эту комнату",
    "You have been logged out of all devices and will no longer receive push notifications. To re-enable notifications, sign in again on each device": "Вы вышли из всех устройств и не будет больше получать push-уведомления. Чтобы повторно включить уведомления, войдите в систему еще раз для каждого устройства",
    "You have no visible notifications": "У Вас нет видимых уведомлений",
    "you must be a": "Вы должны быть",
    "Your password has been reset": "Ваш пароль был изменен",
    "Your password was successfully changed. You will not receive push notifications on other devices until you log back in to them": "Ваш пароль был успешно изменен. Вы не будете получать Push-уведомления о других устройствах, пока не войдете обратно на них",
    "You should not yet trust it to secure data": "Вы еще не должны доверять этому защиту данных",
    "en": "Английский",
    "pt-br": "Португальский Бразилия",
    "de": "Немецкий",
    "da": "Датский",
    "ru": "Русский",
    "%(targetName)s accepted an invitation.": "%(targetName)s принял приглашение.",
    "%(targetName)s accepted the invitation for %(displayName)s.": "%(targetName)s принял приглашение от %(displayName)s.",
    "Resend all": "Переслать снова всем",
    "cancel all": "отменить всем",
    "Active call": "Активный звонок",
    "%(names)s and %(lastPerson)s are typing": "%(names)s и %(lastPerson)s печатает",
    "%(names)s and one other are typing": "%(names)s и другой печатают",
    "%(names)s and %(count)s others are typing": "%(names)s и %(count)s другие печатают",
    "%(senderName)s answered the call.": "%(senderName)s ответил на звонок.",
    "%(senderName)s banned %(targetName)s.": "%(senderName)s запрещенный %(targetName)s.",
    "Call Timeout": "Время ожидания вызова",
    "%(senderName)s changed their display name from %(oldDisplayName)s to %(displayName)s.": "%(senderName)s их имя измененное с %(oldDisplayName)s на %(displayName)s.",
    "%(senderName)s changed their profile picture.": "%(senderName)s измененное ихнее фото профиля.",
    "%(senderName)s changed the power level of %(powerLevelDiffText)s.": "%(senderName)s уровень мощности изменен на %(powerLevelDiffText)s.",
    "%(senderDisplayName)s changed the room name to %(roomName)s.": "%(senderDisplayName)s имя комнаты измененно на %(roomName)s.",
    "%(senderDisplayName)s changed the topic to \"%(topic)s\".": "%(senderDisplayName)s измененная тема на %(topic)s.",
    "Conference call failed": "Конференц-вызов прервался",
    "Conference calling is in development and may not be reliable": "Конференц-вызов находится в процессе и может не быть надежным",
    "Conference calls are not supported in encrypted rooms": "Конференц-вызовы не поддерживаются в зашифрованных комнатах",
    "Conference calls are not supported in this client": "Конференц-вызовы не поддерживаются в этом клиенте",
    "/ddg is not a command": "/ddg не команда",
    "Drop here %(toAction)s": "Вставить здесь %(toAction)s",
    "Drop here to tag %(section)s": "Вставить здесь для тега %(section)s",
    "%(senderName)s ended the call.": "%(senderName)s прекратил звонок.",
    "Existing Call": "Существующий вызов",
    "Failed to lookup current room": "Не удалось выполнить поиск текущий комнаты",
    "Failed to send request.": "Не удалось выслать запрос.",
    "Failed to set up conference call": "Не удалось установить конференц-вызов",
    "Failed to verify email address: make sure you clicked the link in the email": "Не удалось подтвердить email-адрес: убедитесь что вы щелкнули по ссылке электронной почты",
    "Failure to create room": "Не удалось создать комнату",
    "%(userId)s from %(fromPowerLevel)s to %(toPowerLevel)s": "%(userId)s из %(fromPowerLevel)s до %(toPowerLevel)s",
    "Guest users can't create new rooms. Please register to create room and start a chat": "Гостевые пользователи не могут создавать новые комнаты. Зарегистрируйтесь для создания комнаты и чата",
    "click to reveal": "нажать для открытия",
    "%(senderName)s invited %(targetName)s.": "%(senderName)s приглашает %(targetName)s.",
    "%(displayName)s is typing": "%(displayName)s вводит текст",
<<<<<<< HEAD
    "%(targetName)s joined the room.": "%(targetName)s вошёл в комнату.",
=======
    "%(targetName)s joined the room.": "%(targetName)s присоединенный к комнате.",
>>>>>>> 0acfe7ed
    "%(senderName)s kicked %(targetName)s.": "%(senderName)s выкинул %(targetName)s.",
    "%(targetName)s left the room.": "%(targetName)s покинул комнату.",
    "%(senderName)s made future room history visible to": "%(senderName)s  история сделаной будущей комнаты, видимая для",
    "Missing room_id in request": "Отсутствует room_id в запросе",
    "Missing user_id in request": "Отсутствует user_id в запросе",
    "Must be viewing a room": "Комната должна быть посищена",
    "New Composer & Autocomplete": "Новые Компонист & Автозаполнение",
    "(not supported by this browser)": "(не поддерживаемый этим браузером)",
    "af": "Африкаанс",
    "ar-ae": "Арабский  (О.А.Е)",
    "ar-bh": "Арабский (Бахрейн)",
    "ar-dz": "Арабский (Алжыр)",
    "ar-eg": "Арабский (Египет)",
    "ar-iq": "Арабский (Ирак)",
    "ar-jo": "Арабский (Иордания)",
    "ar-kw": "Арабский (Кувейт)",
    "ar-lb": "Арабский (Ливан)",
    "ar-ly": "Арабский (Ливия)",
    "ar-ma": "Арабский (Марокко)",
    "ar-om": "Арабский (Оман)",
    "ar-qa": "Арабский (Катар)",
    "ar-sa": "Арабский (Саудовская Аравия)",
    "ar-sy": "Арабский (Сирия)",
    "ar-tn": "Арабский (Тунис)",
    "ar-ye": "Арабский (Йемен)",
    "be": "Беларуский",
    "bg": "Болгарский",
    "ca": "Каталанский",
    "cs": "Чешский",
    "de-at": "Немецкий (Австрия)",
    "de-ch": "Немецкий (Швейцария)",
    "de-li": "Немецкий (Лихтенштейн)",
    "de-lu": "Немецкий (Люксембург)",
    "el": "Гречиский",
    "en-au": "Английский (Австралия)",
    "en-bz": "Английский (Белиз)",
    "en-ca": "Английский (Канада)",
    "en-gb": "Английский  (UK)",
    "en-ie": "Английский (Ирландия)",
    "en-jm": "Английский (Ямайка)",
    "en-nz": "Английский (Новая Зеландия)",
    "en-tt": "Английский (Тринидад)",
    "en-us": "Английский (US)",
    "en-za": "Английский (Южная Африка)",
    "es-ar": "Испанский (Аргентина)",
    "es-bo": "Испанский (Боливия)",
    "es-cl": "Испанский (Чили)",
    "es-co": "Испанский (Колумбия)",
    "es-cr": "Испанский (Коста Рика)",
    "es-do": "Испанский (Дом. Республика)",
    "es-ec": "Испанский (Еквадор)",
    "es-gt": "Испанский (Гватемала)",
    "es-hn": "Испанский (Гондурас)",
    "es-mx": "Испанский (Мексика)",
    "es-ni": "Испанский (Никарагуа)",
    "es-pa": "Испанский (Панама)",
    "et": "Эстонский",
    "fi": "Финский",
    "fr": "Французкий",
    "hr": "Хорватский",
    "it": "Итальянский",
    "ja": "Японский",
    "pl": "Польский",
    "pt": "Португальский",
    "ru-mo": "Русский (Молдавская Республика)",
    "ro": "Румынский",
    "uk": "Украинский",
    "now. You can also select individual messages to resend or cancel.": "теперь. Вы можете также выбрать отдельные сообщения, чтобы снова послать или отменить.",
    "Auto-complete": "Автозаполнение",
    "Error changing language": "Ошибка изменения языка",
    "Riot was unable to find the correct Data for the selected Language.": "Riot был неспособен найти правельные данные для выбранного языка.",
    "Connectivity to the server has been lost.": "Связь с сервером была потеряна.",
    "Sent messages will be stored until your connection has returned.": "Отправленные сообщения будут храниться, пока Ваше соединение не возобновиться.",
    "There are no visible files in this room": "В этой комнате нет никаких видимых файлов",
    "This doesn't look like a valid phone number.": "Это не похоже на допустимый телефонный номер.",
    "Missing password.": "Пароль отсутствует.",
    "Set a display name:": "Настроить отображаемое имя:",
    "Passwords don't match.": "Пароли не совпадают.",
    "Password too short (min %(MIN_PASSWORD_LENGTH)s).": "Пароль слишком короткий (min %(MIN_PASSWORD_LENGTH)s).",
    "This doesn't look like a valid email address.": "Это не похоже на допустимый email адрес.",
    "This server does not support authentication with a phone number.": "Этот сервер не поддерживает аутентификацию с телефонным номером.",
    "User names may only contain letters, numbers, dots, hyphens and underscores.": "Имена пользователей могут только содержать буквы, числа, точки, дефисы и подчеркивания.",
    "An unknown error occurred.": "Произошла неизвестная ошибка.",
    "I already have an account": "У меня уже есть учетная запись",
    "An error occured: %(error_string)s": "Произошла ошибка: %(error_string)s",
    "Topic": "Тема",
    "Make this room private": "Сделать эту комнату частной",
    "Share message history with new users": "Поделись историей сообщений с новыми учасниками",
    "Encrypt room": "Зашифровать комнату",
    "es-pe": "Испанский (Перу)",
    "hu": "Венгерский",
    "nl": "Датский",
    "no": "Норвежский",
    "sv": "Шведский",
    "th": "Тайландский",
    "vi": "Ветнамский",
    "Monday": "Понедельник",
    "Tuesday": "Вторник",
    "Wednesday": "Среда",
    "Thursday": "Четверг",
    "Friday": "Пятница",
    "Saturday": "Суббота",
    "Sunday": "Воскресенье",
    "%(weekDayName)s %(time)s": "%(weekDayName)s %(time)s",
    "Upload an avatar:": "Загрузить аватар",
    "You need to be logged in.": "Вы должны быть зарегистрированы",
    "You need to be able to invite users to do that.": "Вам необходимо пригласить пользователей чтобы сделать это.",
    "You cannot place VoIP calls in this browser": "Вы не можете сделать вызовы VoIP с этим браузером",
    "You are already in a call": "Вы уже находитесь в разговоре",
    "You're not in any rooms yet! Press": "Вы еще не находитесь ни в каких комнатах! Нажать",
    "You are trying to access %(roomName)s": "Вы пытаетесь получить доступ %(roomName)s",
    "You cannot place a call with yourself": "Вы не можете позвонить самим себе",
    "%(senderName)s withdrew %(targetName)s's invitation.": "%(senderName)s анулировал %(targetName)s's преглашение.",
    "Sep": "Сен.",
    "Jan": "Янв.",
    "Feb": "Фев.",
    "Mar": "Мар.",
    "Apr": "Апр.",
    "May": "Май",
    "Jun": "Июн.",
    "Jul": "Июл.",
    "Aug": "Авг.",
    "Oct": "Окт.",
    "Nov": "Ноя.",
    "Dec": "Дек.",
    "%(weekDayName)s, %(monthName)s %(day)s %(time)s": "%(weekDayName)s, %(monthName)s %(day)s %(time)s",
    "Mon": "Пн",
    "Sun": "Вс",
    "Tue": "Вт",
    "Wed": "Ср",
    "Thu": "Чт",
    "Fri": "Пя",
    "Sat": "Сб",
    "You need to log back in to generate end-to-end encryption keys for this device and submit the public key to your homeserver. This is a once off; sorry for the inconvenience.": "Вам необходимо снова войти в генерировать сквозное шифрование (е2е) ключей для этого устройства и предоставить публичный ключ Вашему домашнему серверу. Это после выключения; приносим извинения за причиненные неудобства.",
    "Your email address does not appear to be associated with a Matrix ID on this Homeserver": "Ваш адрес электронной почты, кажется, не связан с Matrix ID на этом Homeserver",
    "to start a chat with someone": "Начать чат с кем-то",
    "to tag direct chat": "Пометить прямой чат",
    "To use it, just wait for autocomplete results to load and tab through them.": "Для его использования, просто подождите результатов автозаполнения для загрузки на вкладке и через них.",
    "%(senderName)s turned on end-to-end encryption (algorithm %(algorithm)s).": "%(senderName)s включил сквозное шифрование (algorithm %(algorithm)s).",
    "Unable to restore previous session": "Невозможно востановить предыдущий сеанс",
    "%(senderName)s unbanned %(targetName)s.": "%(senderName)s запрет отменен %(targetName)s.",
    "Unable to capture screen": "Невозможно записать снимок экрана",
    "Unable to enable Notifications": "Невозможно включить уведомления",
    "Upload Failed": "Неудавшаяся загрузка",
    "Usage": "Использование",
    "Use with caution": "Используйте с осторожностью",
    "VoIP is unsupported": "VoIP не поддерживается",
    "es-pr": "Испанский (Пуэрто-Рико)",
    "es-py": "Испанский язык (Парагвай)",
    "es": "Испанский (Испания)",
    "es-sv": "Испанский (Сальвадор)",
    "es-uy": "Испанский (Уругвай)",
    "es-ve": "Испанский (Венесуэла)",
    "fa": "Фарси",
    "fo": "Фарезский",
    "fr-be": "Французский (Бельгия)",
    "fr-ca": "Французский (Канада)",
    "fr-ch": "Французский (Швейцария)",
    "ga": "Ирландский",
    "he": "Иврит",
    "hi": "Хинди",
    "id": "Индонезийский",
    "is": "Исландский",
    "ji": "Идиш",
    "lt": "Литовкий",
    "lv": "Латвийский",
    "ms": "Малайцы",
    "mt": "Мальтийский",
    "nl-be": "Голландский (Бельгия)",
    "rm": "Ретороманский",
    "sb": "Вендский",
    "sk": "Словацкий",
    "sl": "Словенский",
    "sq": "Албанский",
    "sr": "Сербский (Латиница)",
    "sv-fi": "Шведский (Финляндия)",
    "sz": "Саами (лопарский)",
    "tn": "Тсвана",
    "tr": "Турецкий",
    "ts": "Тсонга",
    "ur": "Урду",
    "ve": "Венда",
    "xh": "Коса",
    "zh-cn": "Китайский (PRC)",
    "zh-sg": "Китайский (Сингапур)",
    "zh-tw": "Китайский (Тайвань)",
    "zu": "Зулусский",
    "eu": "Баскский",
    "fr-lu": "Французский (Люксембург)",
    "gd": "Гэльский (Шотландия)",
    "it-ch": "Итальянский (Швейцария)",
    "ko": "Корейский (Johab)",
    "mk": "Македонский (FYROM)",
    "ro-mo": "Румынский (Республика Молдова)",
    "sx": "Суту",
    "zh-hk": "Китайский (Гонконг)",
    "A text message has been sent to +%(msisdn)s. Please enter the verification code it contains": "На +%(msisdn)s было отправлено текстовое сообщение. Пожалуйста, введите проверочный код из него",
    "and %(overflowCount)s others...": "и %(overflowCount)s других...",
    "Are you sure?": "Вы уверены?",
    "Autoplay GIFs and videos": "Проигрывать GIF и видео автоматически",
    "Can't connect to homeserver - please check your connectivity and ensure your %(urlStart)s homeserver's SSL certificate %(urlEnd)s is trusted": "Невозможно соединиться с домашним сервером - проверьте своё соединение и убедитесь, что %(urlStart)s SSL-сертификат вашего домашнего сервера %(urlEnd)s включён в доверяемые",
    "changing room on a RoomView is not supported": "изменение комнаты в RoomView не поддерживается",
    "Click to mute audio": "Выключить звук",
    "Click to mute video": "Выключить звук у видео",
    "Click to unmute video": "Включить звук у видео",
    "Click to unmute audio": "Включить звук",
    "Decrypt %(text)s": "Расшифровать %(text)s",
    "Delete": "Удалить",
    "Devices": "Устройства",
    "Direct chats": "Личные чаты",
    "Disinvite": "Отозвать приглашение",
    "Don't send typing notifications": "Не оповещать, когда я печатаю",
    "Download %(text)s": "Загрузить %(text)s",
    "Enable encryption": "Включить шифрование",
    "Enter Code": "Ввести код",
    "Failed to ban user": "Не удалось забанить пользователя",
    "Failed to change power level": "Не удалось изменить уровень привилегий",
    "Failed to delete device": "Не удалось удалить устройство",
    "Failed to forget room %(errCode)s": "Не удалось забыть комнату %(errCode)s",
    "Failed to join room": "Не удалось присоединиться к комнате",
    "Failed to join the room": "Не удалось войти в комнату",
    "A registered account is required for this action": "Необходима зарегистрированная учетная запись для этого действия",
    "Access Token:": "Токен:",
    "Always show message timestamps": "Всегда показывать время сообщения",
    "Authentication": "Авторизация",
    "olm version:": "версия olm:",
    "%(items)s and %(remaining)s others": "%(items)s и %(remaining)s другие",
    "%(items)s and one other": "%(items)s и ещё один",
    "%(items)s and %(lastItem)s": "%(items)s и %(lastItem)s",
    "and one other...": "и ещё один...",
    "An error has occurred.": "Произошла ошибка.",
    "Attachment": "Вложение",
    "Ban": "Запретить",
    "Change Password": "Сменить пароль",
    "Command error": "Ошибка команды",
    "Confirm password": "Подтвердить пароль",
    "Current password": "Текущий пароль",
    "Email": "Электронная почта",
    "Failed to kick": "Не удалось выгнать",
    "Failed to load timeline position": "Не удалось узнать место во времени",
    "Failed to mute user": "Не удалось заглушить",
    "Failed to reject invite": "Не удалось отклонить приглашение",
    "Failed to save settings": "Не удалось сохранить настройки",
    "Failed to set display name": "Не удалось установить отображаемое имя",
    "Failed to toggle moderator status": "Не удалось изменить статус модератора",
    "Fill screen": "Заполнить экран",
    "Guest users can't upload files. Please register to upload": "Гости не могут посылать файлы. Пожалуйста, зарегистрируйтесь для отправки",
    "Hide read receipts": "Скрыть отметки о прочтении",
    "Hide Text Formatting Toolbar": "Скрыть панель форматирования текста",
    "Incorrect verification code": "Неверный код подтверждения",
    "Interface Language": "Язык интерфейса",
    "Invalid alias format": "Неверный формат привязки",
    "Invalid address format": "Неверный формат адреса",
    "'%(alias)s' is not a valid format for an address": "'%(alias)s' неверный формат для адреса",
    "'%(alias)s' is not a valid format for an alias": "'%(alias)s' неверный формат для привязки",
    "Join Room": "Войти в комнату",
    "Kick": "Выгнать",
    "Level": "Уровень",
    "Local addresses for this room:": "Местный адрес этой комнаты:",
    "Markdown is disabled": "Markdown отключен",
    "Markdown is enabled": "Markdown включен",
    "matrix-react-sdk version:": "версия matrix-react-sdk:",
    "Never send encrypted messages to unverified devices in this room": "Никогда не отправлять зашифрованные сообщения непроверенным устройствам в этой комнате",
    "New address (e.g. #foo:%(localDomain)s)": "Новый адрес (например, #foo:%(localDomain)s)",
    "New passwords don't match": "Пароли не совпадают",
    "not set": "не установлено",
    "not specified": "не указано",
    "No devices with registered encryption keys": "Нет устройств с записанными ключами шифрования",
    "No more results": "Нет больше результатов",
    "No results": "Нет результатов",
    "OK": "Да",
    "Only people who have been invited": "Только приглашённые люди",
    "Passwords can't be empty": "Пароли не могут быть пустыми",
    "%(senderName)s placed a %(callType)s call.": "%(senderName)s выполнил %(callType)s вызов.",
    "Please check your email and click on the link it contains. Once this is done, click continue.": "Пожалуйста, проверьте вашу электронную почту и нажмите в ней ссылку. По завершении нажмите продолжить.",
    "Power level must be positive integer.": "Уровень силы должен быть положительным числом.",
    "Press": "Нажать",
    "Profile": "Профиль",
    "Reason": "Причина",
    "Registration required": "Требуется регистрация",
    "rejected": "отклонено",
    "%(targetName)s rejected the invitation.": "%(targetName)s отклонил приглашение.",
    "Reject invitation": "Отклонить приглашение",
    "Remove Contact Information?": "Убрать контактную информацию?",
    "%(senderName)s removed their display name (%(oldDisplayName)s).": "%(senderName)s убрал своё отображаемое имя (%(oldDisplayName)s).",
    "%(senderName)s removed their profile picture.": "%(senderName)s убрал своё изображение.",
    "%(senderName)s requested a VoIP conference.": "%(senderName)s запросил голосовую конференц-связь.",
    "Report it": "Сообщить об этом",
    "Resetting password will currently reset any end-to-end encryption keys on all devices, making encrypted chat history unreadable, unless you first export your room keys and re-import them afterwards. In future this will be improved.": "На данный момент сброс пароля сбросит все ключи шифрования на всех устройствах, зашифрованная история общения будет нечитаема, если вы сперва не скачаете ваши ключи от комнаты и не загрузите их после. В будущем это будет улучшено.",
    "restore": "восстановить",
    "Return to app": "Вернуться в приложение",
    "Riot does not have permission to send you notifications - please check your browser settings": "Riot не имеет права для отправки вам уведомлений, пожалуйста, проверьте настройки вашего браузера",
    "Riot was not given permission to send notifications - please try again": "Riot не получил разрешение для отправки уведомлений, пожалуйста, попробуйте снова",
    "riot-web version:": "версия riot-web:",
    "Room %(roomId)s not visible": "Комната %(roomId)s невидима",
    "Room Colour": "Цвет комнаты",
    "Room name (optional)": "Имя комнаты (необязательно)",
    "Rooms": "Комнаты",
    "Scroll to bottom of page": "Прокрутить вниз страницы",
    "Scroll to unread messages": "Прокрутить к непрочитанным сообщениям",
    "Search": "Поиск",
    "Search failed": "Поиск не удался",
    "Send a message (unencrypted)": "Отправить сообщение (не зашифровано)",
    "Send an encrypted message": "Отправить зашифрованное сообщение",
    "Sender device information": "Информация об устройстве отправителя",
    "Send Invites": "Отправить приглашения",
    "%(senderDisplayName)s sent an image.": "%(senderDisplayName)s отправил изображение.",
    "%(senderName)s sent an invitation to %(targetDisplayName)s to join the room.": "%(senderName)s отправил приглашение для %(targetDisplayName)s войти в комнату.",
    "sent a video": "отправил видео",
    "Show panel": "Показать панель",
    "Sign in": "Войти",
    "Sign out": "Выйти",
    "since the point in time of selecting this option": "с момента выбора этой настройки",
    "since they joined": "с момента входа",
    "since they were invited": "с момента приглашения",
    "Some of your messages have not been sent": "Некоторые из ваших сообщений не были отправлены",
    "Someone": "Кто-то",
    "Submit": "Отправить",
    "Success": "Успех",
    "tag as %(tagName)s": "отметить как %(tagName)s",
    "tag direct chat": "отметить прямое общение",
    "The default role for new room members is": "Роль по умолчанию для новых участников комнаты",
    "The main address for this room is": "Основной адрес для этой комнаты",
    "This action cannot be performed by a guest user. Please register to be able to do this": "Это действие не может быть выполнено гостем. Пожалуйста, зарегистрируйтесь для этого",
    "This email address is already in use": "Этот адрес электронной почты уже используется",
    "This email address was not found": "Этот адрес электронной почты не найден",
    "The email address linked to your account must be entered.": "Необходимо ввести адрес электронной почты, связанный с вашей учётной записью.",
    "The file '%(fileName)s' failed to upload": "Не удалось загрузить файл '%(fileName)s'",
    "The remote side failed to pick up": "Удалённая сторона не смогла ответить",
    "This room has no local addresses": "Эта комната не имеет местного адреса",
    "This room is not recognised.": "Эта комната не опознана.",
    "This room is private or inaccessible to guests. You may be able to join if you register": "Эта комната личная или недоступна для гостей. Мы может быть войдёте, если зарегистрируйтесь",
    "These are experimental features that may break in unexpected ways": "Это экспериментальные возможности, которые могут сломаться неожиданным образом",
    "This doesn't appear to be a valid email address": "Не похоже, что это правильный адрес электронной почты",
    "This is a preview of this room. Room interactions have been disabled": "Это просмотр данной комнаты. Взаимодействия с ней были отключены.",
    "This phone number is already in use": "Этот телефонный номер уже используется",
    "This room's internal ID is": "Внутренний ID этой комнаты",
    "times": "раз",
    "to demote": "для понижения",
    "to favourite": "для избранного",
    "to restore": "восстановить",
    "Turn Markdown off": "Выключить Markdown",
    "Turn Markdown on": "Включить Markdown",
    "Unknown command": "Неизвестная команда",
    "Unknown room %(roomId)s": "Неизвестная комната %(roomId)s",
    "You have been invited to join this room by %(inviterName)s": "Вы были приглашены войти в эту комнату от %(inviterName)s",
    "You seem to be uploading files, are you sure you want to quit?": "Похоже вы передаёте файлы, вы уверены, что хотите выйти?",
    "%(weekDayName)s, %(monthName)s %(day)s %(fullYear)s %(time)s": "%(weekDayName)s, %(monthName)s %(day)s %(fullYear)s %(time)s",
    "Make Moderator": "Сделать модератором",
    "Room": "Комната",
    "Cancel": "Отмена",
    "bold": "жирный",
    "italic": "наклонный",
    "strike": "перечёркнутый",
    "underline": "подчёркнутый",
    "code": "текст",
    "quote": "цитата",
    "bullet": "пункт",
    "numbullet": "нумерация",
    "%(severalUsers)sjoined %(repeats)s times": "%(severalUsers)sвошли %(repeats)s раз",
    "%(oneUser)sjoined %(repeats)s times": "%(oneUser)sвошёл %(repeats)s раз",
    "%(severalUsers)sjoined": "%(severalUsers)sвошли",
    "%(oneUser)sjoined": "%(oneUser)sвошёл",
    "%(severalUsers)sleft %(repeats)s times": "%(severalUsers)sушли %(repeats)s раз",
    "%(oneUser)sleft %(repeats)s times": "%(oneUser)sушли %(repeats)s раз",
    "%(severalUsers)sleft": "%(severalUsers)sушли",
    "%(oneUser)sleft": "%(oneUser)sушёл",
    "%(severalUsers)sjoined and left %(repeats)s times": "%(severalUsers)sвошли и ушли %(repeats)s раз",
    "%(oneUser)sjoined and left %(repeats)s times": "%(oneUser)sвошёл и ушёл %(repeats)s раз",
    "%(severalUsers)sjoined and left": "%(severalUsers)sвошли и ушли",
    "%(oneUser)sjoined and left": "%(oneUser)sвошёл и ушёл",
    "%(severalUsers)sleft and rejoined %(repeats)s times": "%(severalUsers)sушли и перезашли %(repeats)s раз",
    "%(oneUser)sleft and rejoined %(repeats)s times": "%(oneUser)sушёл и перезашёл %(repeats)s раз",
    "%(severalUsers)sleft and rejoined": "%(severalUsers)sушли и перезашли",
    "%(oneUser)sleft and rejoined": "%(oneUser)sушёл и перезашёл",
    "%(severalUsers)srejected their invitations %(repeats)s times": "%(severalUsers)sотклонили приглашения %(repeats)s раз",
    "%(oneUser)srejected their invitation %(repeats)s times": "%(oneUser)sотклонил приглашения %(repeats)s раз",
    "%(severalUsers)srejected their invitations": "%(severalUsers)sотклонили приглашения",
    "%(oneUser)srejected their invitation": "%(oneUser)sотклонил приглашение",
    "were invited %(repeats)s times": "были приглашёны %(repeats)s раз",
    "was invited %(repeats)s times": "был приглашён %(repeats)s раз",
    "were invited": "были приглашёны",
    "were banned %(repeats)s times": "были запрещёны %(repeats)s раз",
    "was banned %(repeats)s times": "был запрещён %(repeats)s раз",
    "were banned": "были запрещёны",
    "were unbanned %(repeats)s times": "были разрешены %(repeats)s раз",
    "was unbanned %(repeats)s times": "был разрешён %(repeats)s раз",
    "were unbanned": "были разрешены",
    "were kicked %(repeats)s times": "были выгнаны %(repeats)s раз",
    "was kicked %(repeats)s times": "был выгнан %(repeats)s раз",
    "were kicked": "были выгнаны",
    "%(severalUsers)schanged their name %(repeats)s times": "%(severalUsers)sизменили имена %(repeats)s раз",
    "%(oneUser)schanged their name %(repeats)s times": "%(oneUser)sизменил имя %(repeats)s раз",
    "%(severalUsers)schanged their name": "%(severalUsers)sизменили имя",
    "%(oneUser)schanged their name": "%(oneUser)sизменил имя",
    "%(severalUsers)schanged their avatar %(repeats)s times": "%(severalUsers)sизменили своё изображение %(repeats)s раз",
    "%(oneUser)schanged their avatar %(repeats)s times": "%(oneUser)sизменил своё изображение %(repeats)s раз",
    "%(severalUsers)schanged their avatar": "%(severalUsers)sизменили своё изображение",
    "%(oneUser)schanged their avatar": "%(oneUser)sизменил своё изображение",
    "Can't connect to homeserver via HTTP when an HTTPS URL is in your browser bar. Either use HTTPS or %(urlStart)s enable unsafe scripts %(urlEnd)s": "Не возможно подключиться к серверу через HTTP, когда в строке браузера HTTPS. Используйте HTTPS или %(urlStart) включив небезопасные скрипты %(urlEnd)"
}<|MERGE_RESOLUTION|>--- conflicted
+++ resolved
@@ -251,11 +251,7 @@
     "click to reveal": "нажать для открытия",
     "%(senderName)s invited %(targetName)s.": "%(senderName)s приглашает %(targetName)s.",
     "%(displayName)s is typing": "%(displayName)s вводит текст",
-<<<<<<< HEAD
     "%(targetName)s joined the room.": "%(targetName)s вошёл в комнату.",
-=======
-    "%(targetName)s joined the room.": "%(targetName)s присоединенный к комнате.",
->>>>>>> 0acfe7ed
     "%(senderName)s kicked %(targetName)s.": "%(senderName)s выкинул %(targetName)s.",
     "%(targetName)s left the room.": "%(targetName)s покинул комнату.",
     "%(senderName)s made future room history visible to": "%(senderName)s  история сделаной будущей комнаты, видимая для",

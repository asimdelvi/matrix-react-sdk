--- conflicted
+++ resolved
@@ -53,10 +53,6 @@
     "Continue": "Pokračovat",
     "Failed to change password. Is your password correct?": "Nepodařilo se změnit heslo. Je vaše heslo správné?",
     "Operation failed": "Chyba operace",
-<<<<<<< HEAD
-    "Please Register": "Zaregistrujte se prosím",
-=======
->>>>>>> b73e28ad
     "Remove": "Odebrat",
     "unknown error code": "neznámý kód chyby",
     "Sunday": "Neděle",

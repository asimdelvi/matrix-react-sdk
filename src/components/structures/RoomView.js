/*
Copyright 2015, 2016 OpenMarket Ltd

Licensed under the Apache License, Version 2.0 (the "License");
you may not use this file except in compliance with the License.
You may obtain a copy of the License at

    http://www.apache.org/licenses/LICENSE-2.0

Unless required by applicable law or agreed to in writing, software
distributed under the License is distributed on an "AS IS" BASIS,
WITHOUT WARRANTIES OR CONDITIONS OF ANY KIND, either express or implied.
See the License for the specific language governing permissions and
limitations under the License.
*/

// TODO: This component is enormous! There's several things which could stand-alone:
//  - Aux component
//  - Search results component
//  - Drag and drop
//  - File uploading - uploadFile()
//  - Timeline component (alllll the logic in getEventTiles())

var React = require("react");
var ReactDOM = require("react-dom");
var q = require("q");
var classNames = require("classnames");
var Matrix = require("matrix-js-sdk");

var MatrixClientPeg = require("../../MatrixClientPeg");
var ContentMessages = require("../../ContentMessages");
var WhoIsTyping = require("../../WhoIsTyping");
var Modal = require("../../Modal");
var sdk = require('../../index');
var CallHandler = require('../../CallHandler');
var TabComplete = require("../../TabComplete");
var MemberEntry = require("../../TabCompleteEntries").MemberEntry;
var Resend = require("../../Resend");
var dis = require("../../dispatcher");
var Tinter = require("../../Tinter");

var PAGINATE_SIZE = 20;
var INITIAL_SIZE = 20;
var SEND_READ_RECEIPT_DELAY = 2000;

var DEBUG_SCROLL = false;

if (DEBUG_SCROLL) {
    // using bind means that we get to keep useful line numbers in the console
    var debuglog = console.log.bind(console);
} else {
    var debuglog = function () {};
}

module.exports = React.createClass({
    displayName: 'RoomView',
    propTypes: {
        ConferenceHandler: React.PropTypes.any
    },

    /* properties in RoomView objects include:
     *
     * eventNodes: a map from event id to DOM node representing that event
     */
    getInitialState: function() {
        var room = this.props.roomId ? MatrixClientPeg.get().getRoom(this.props.roomId) : null;
        return {
            room: room,
            messageCap: INITIAL_SIZE,
            editingRoomSettings: false,
            uploadingRoomSettings: false,
            numUnreadMessages: 0,
            draggingFile: false,
            searching: false,
            searchResults: null,
            syncState: MatrixClientPeg.get().getSyncState(),
            hasUnsentMessages: this._hasUnsentMessages(room),
            callState: null,
            readMarkerEventId: room.getEventReadUpTo(MatrixClientPeg.get().credentials.userId),
            readMarkerGhostEventId: undefined,
        }
    },

    componentWillMount: function() {
        this.dispatcherRef = dis.register(this.onAction);
        MatrixClientPeg.get().on("Room.timeline", this.onRoomTimeline);
        MatrixClientPeg.get().on("Room.name", this.onRoomName);
        MatrixClientPeg.get().on("Room.accountData", this.onRoomAccountData);
        MatrixClientPeg.get().on("Room.receipt", this.onRoomReceipt);
        MatrixClientPeg.get().on("RoomMember.typing", this.onRoomMemberTyping);
        MatrixClientPeg.get().on("RoomState.members", this.onRoomStateMember);
        MatrixClientPeg.get().on("sync", this.onSyncStateChange);
        // xchat-style tab complete, add a colon if tab
        // completing at the start of the text
        this.tabComplete = new TabComplete({
            startingWordSuffix: ": ",
            wordSuffix: " ",
            allowLooping: false,
            autoEnterTabComplete: true,
            onClickCompletes: true,
            onStateChange: (isCompleting) => {
                this.forceUpdate();
            }
        });
        // if this is an unknown room then we're in one of three states:
        // - This is a room we can peek into (search engine) (we can /peek)
        // - This is a room we can publicly join or were invited to. (we can /join)
        // - This is a room we cannot join at all. (no action can help us)
        // We can't try to /join because this may implicitly accept invites (!)
        // We can /peek though. If it fails then we present the join UI. If it
        // succeeds then great, show the preview (but we still may be able to /join!).
        if (!this.state.room) {
            console.log("Attempting to peek into room %s", this.props.roomId);
            MatrixClientPeg.get().peekInRoom(this.props.roomId).done(function() {
                // we don't need to do anything - JS SDK will emit Room events
                // which will update the UI.
            }, function(err) {
                console.error("Failed to peek into room: %s", err);
            });
        }


    },

    componentWillUnmount: function() {
        // set a boolean to say we've been unmounted, which any pending
        // promises can use to throw away their results.
        //
        // (We could use isMounted, but facebook have deprecated that.)
        this.unmounted = true;

        if (this.refs.messagePanel) {
            // disconnect the D&D event listeners from the message panel. This
            // is really just for hygiene - the messagePanel is going to be
            // deleted anyway, so it doesn't matter if the event listeners
            // don't get cleaned up.
            var messagePanel = ReactDOM.findDOMNode(this.refs.messagePanel);
            messagePanel.removeEventListener('drop', this.onDrop);
            messagePanel.removeEventListener('dragover', this.onDragOver);
            messagePanel.removeEventListener('dragleave', this.onDragLeaveOrEnd);
            messagePanel.removeEventListener('dragend', this.onDragLeaveOrEnd);
        }
        dis.unregister(this.dispatcherRef);
        if (MatrixClientPeg.get()) {
            MatrixClientPeg.get().removeListener("Room.timeline", this.onRoomTimeline);
            MatrixClientPeg.get().removeListener("Room.name", this.onRoomName);
            MatrixClientPeg.get().removeListener("Room.accountData", this.onRoomAccountData);
            MatrixClientPeg.get().removeListener("Room.receipt", this.onRoomReceipt);
            MatrixClientPeg.get().removeListener("RoomMember.typing", this.onRoomMemberTyping);
            MatrixClientPeg.get().removeListener("RoomState.members", this.onRoomStateMember);
            MatrixClientPeg.get().removeListener("sync", this.onSyncStateChange);
        }

        window.removeEventListener('resize', this.onResize);        

        Tinter.tint(); // reset colourscheme
    },

    onAction: function(payload) {
        switch (payload.action) {
            case 'message_send_failed':
            case 'message_sent':
                this.setState({
                    hasUnsentMessages: this._hasUnsentMessages(this.state.room)
                });
            case 'message_resend_started':
                this.setState({
                    room: MatrixClientPeg.get().getRoom(this.props.roomId)
                });
                this.forceUpdate();
                break;
            case 'notifier_enabled':
            case 'upload_failed':
            case 'upload_started':
            case 'upload_finished':
                this.forceUpdate();
                break;
            case 'call_state':
                // don't filter out payloads for room IDs other than props.room because
                // we may be interested in the conf 1:1 room

                if (!payload.room_id) {
                    return;
                }

                var call = CallHandler.getCallForRoom(payload.room_id);
                var callState;

                if (call) {
                    // Call state has changed so we may be loading video elements
                    // which will obscure the message log.
                    // scroll to bottom
                    this.scrollToBottom();
                    callState = call.call_state;
                }
                else {
                    callState = "ended";
                }

                // possibly remove the conf call notification if we're now in
                // the conf
                this._updateConfCallNotification();

                this.setState({
                    callState: callState
                });

                break;
            case 'user_activity':
                this.sendReadReceipt();
                break;
        }
    },

    onSyncStateChange: function(state, prevState) {
        if (state === "SYNCING" && prevState === "SYNCING") {
            return;
        }
        this.setState({
            syncState: state
        });
    },

    // MatrixRoom still showing the messages from the old room?
    // Set the key to the room_id. Sadly you can no longer get at
    // the key from inside the component, or we'd check this in code.
    /*componentWillReceiveProps: function(props) {
    },*/

    onRoomTimeline: function(ev, room, toStartOfTimeline) {
        if (this.unmounted) return;

        // ignore anything that comes in whilst paginating: we get one
        // event for each new matrix event so this would cause a huge
        // number of UI updates. Just update the UI when the paginate
        // call returns.
        if (this.state.paginating) return;

        // no point handling anything while we're waiting for the join to finish:
        // we'll only be showing a spinner.
        if (this.state.joining) return;
        if (room.roomId != this.props.roomId) return;

        var currentUnread = this.state.numUnreadMessages;
        if (!toStartOfTimeline &&
                (ev.getSender() !== MatrixClientPeg.get().credentials.userId)) {
            // update unread count when scrolled up
            if (!this.state.searchResults && this.refs.messagePanel && this.refs.messagePanel.isAtBottom()) {
                currentUnread = 0;
            }
            else {
                currentUnread += 1;
            }
        }

        this.setState({
            room: MatrixClientPeg.get().getRoom(this.props.roomId),
            numUnreadMessages: currentUnread
        });
    },

    onRoomName: function(room) {
        if (room.roomId == this.props.roomId) {
            this.setState({
                room: room
            });
        }
    },

    updateTint: function() {
        var room = MatrixClientPeg.get().getRoom(this.props.roomId);
        if (!room) return;

        var color_scheme_event = room.getAccountData("org.matrix.room.color_scheme");
        var color_scheme = {};
        if (color_scheme_event) {
            color_scheme = color_scheme_event.getContent();
            // XXX: we should validate the event
        }                
        Tinter.tint(color_scheme.primary_color, color_scheme.secondary_color);
    },

    onRoomAccountData: function(room, event) {
        if (room.roomId == this.props.roomId) {
            if (event.getType === "org.matrix.room.color_scheme") {
                var color_scheme = event.getContent();
                // XXX: we should validate the event
                Tinter.tint(color_scheme.primary_color, color_scheme.secondary_color);
            }
        }
    },

    onRoomReceipt: function(receiptEvent, room) {
        if (room.roomId == this.props.roomId) {
            var readMarkerEventId = this.state.room.getEventReadUpTo(MatrixClientPeg.get().credentials.userId);
            var readMarkerGhostEventId = this.state.readMarkerGhostEventId;
            if (this.state.readMarkerEventId !== undefined && this.state.readMarkerEventId != readMarkerEventId) {
                readMarkerGhostEventId = this.state.readMarkerEventId;
            }


            // if the event after the one referenced in the read receipt if sent by us, do nothing since
            // this is a temporary period before the synthesized receipt for our own message arrives
            var readMarkerGhostEventIndex;
            for (var i = 0; i < room.timeline.length; ++i) {
                if (room.timeline[i].getId() == readMarkerGhostEventId) {
                    readMarkerGhostEventIndex = i;
                    break;
                }
            }
            if (readMarkerGhostEventIndex + 1 < room.timeline.length) {
                var nextEvent = room.timeline[readMarkerGhostEventIndex + 1];
                if (nextEvent.sender && nextEvent.sender.userId == MatrixClientPeg.get().credentials.userId) {
                    readMarkerGhostEventId = undefined;
                }
            }

            this.setState({
                readMarkerEventId: readMarkerEventId,
                readMarkerGhostEventId: readMarkerGhostEventId,
            });
        }
    },

    onRoomMemberTyping: function(ev, member) {
        this.forceUpdate();
    },

    onRoomStateMember: function(ev, state, member) {
        if (member.roomId === this.props.roomId) {
            // a member state changed in this room, refresh the tab complete list
            this._updateTabCompleteList(this.state.room);
        }

        if (!this.props.ConferenceHandler) {
            return;
        }
        if (member.roomId !== this.props.roomId ||
                member.userId !== this.props.ConferenceHandler.getConferenceUserIdForRoom(member.roomId)) {
            return;
        }
        this._updateConfCallNotification();
    },

    _hasUnsentMessages: function(room) {
        return this._getUnsentMessages(room).length > 0;
    },

    _getUnsentMessages: function(room) {
        if (!room) { return []; }
        // TODO: It would be nice if the JS SDK provided nicer constant-time
        // constructs rather than O(N) (N=num msgs) on this.
        return room.timeline.filter(function(ev) {
            return ev.status === Matrix.EventStatus.NOT_SENT;
        });
    },

    _updateConfCallNotification: function() {
        var room = MatrixClientPeg.get().getRoom(this.props.roomId);
        if (!room || !this.props.ConferenceHandler) {
            return;
        }
        var confMember = room.getMember(
            this.props.ConferenceHandler.getConferenceUserIdForRoom(this.props.roomId)
        );

        if (!confMember) {
            return;
        }
        var confCall = this.props.ConferenceHandler.getConferenceCallForRoom(confMember.roomId);

        // A conf call notification should be displayed if there is an ongoing
        // conf call but this cilent isn't a part of it.
        this.setState({
            displayConfCallNotification: (
                (!confCall || confCall.call_state === "ended") &&
                confMember.membership === "join"
            )
        });
    },

    componentDidMount: function() {
        if (this.refs.messagePanel) {
            this._initialiseMessagePanel();
        }

        var call = CallHandler.getCallForRoom(this.props.roomId);
        var callState = call ? call.call_state : "ended";
        this.setState({
            callState: callState
        });

        this._updateConfCallNotification();

        window.addEventListener('resize', this.onResize);
        this.onResize();

        this._updateTabCompleteList(this.state.room);
    },

    _updateTabCompleteList: function(room) {
        if (!room || !this.tabComplete) {
            return;
        }
        this.tabComplete.setCompletionList(
            MemberEntry.fromMemberList(room.getJoinedMembers())
        );
    },

    _initialiseMessagePanel: function() {
        var messagePanel = ReactDOM.findDOMNode(this.refs.messagePanel);
        this.refs.messagePanel.initialised = true;

        messagePanel.addEventListener('drop', this.onDrop);
        messagePanel.addEventListener('dragover', this.onDragOver);
        messagePanel.addEventListener('dragleave', this.onDragLeaveOrEnd);
        messagePanel.addEventListener('dragend', this.onDragLeaveOrEnd);

        this.scrollToBottom();
        this.sendReadReceipt();

        this.updateTint();
    },

    componentDidUpdate: function() {
        // we need to initialise the messagepanel if we've just joined the
        // room. TODO: we really really ought to factor out messagepanel to a
        // separate component to avoid this ridiculous dance.
        if (!this.refs.messagePanel) return;

        if (!this.refs.messagePanel.initialised) {
            this._initialiseMessagePanel();
        }
    },

    _paginateCompleted: function() {
        debuglog("paginate complete");

        // we might have switched rooms since the paginate started - just bin
        // the results if so.
        if (this.unmounted) return;

        this.setState({
            room: MatrixClientPeg.get().getRoom(this.props.roomId),
            paginating: false,
        });
    },

    onSearchResultsFillRequest: function(backwards) {
        if (!backwards)
            return q(false);

        if (this.state.searchResults.next_batch) {
            debuglog("requesting more search results");
            var searchPromise = MatrixClientPeg.get().backPaginateRoomEventsSearch(
                this.state.searchResults);
            return this._handleSearchResult(searchPromise);
        } else {
            debuglog("no more search results");
            return q(false);
        }
    },

    // set off a pagination request.
    onMessageListFillRequest: function(backwards) {
        if (!backwards)
            return q(false);

        // Either wind back the message cap (if there are enough events in the
        // timeline to do so), or fire off a pagination request.

        if (this.state.messageCap < this.state.room.timeline.length) {
            var cap = Math.min(this.state.messageCap + PAGINATE_SIZE, this.state.room.timeline.length);
            debuglog("winding back message cap to", cap);
            this.setState({messageCap: cap});
            return q(true);
        } else if(this.state.room.oldState.paginationToken) {
            var cap = this.state.messageCap + PAGINATE_SIZE;
            debuglog("starting paginate to cap", cap);
            this.setState({messageCap: cap, paginating: true});
            return MatrixClientPeg.get().scrollback(this.state.room, PAGINATE_SIZE).
                finally(this._paginateCompleted).then(true);
        }
    },

    // return true if there's more messages in the backlog which we aren't displaying
    _canPaginate: function() {
        return (this.state.messageCap < this.state.room.timeline.length) ||
            this.state.room.oldState.paginationToken;
    },

    onResendAllClick: function() {
        var eventsToResend = this._getUnsentMessages(this.state.room);
        eventsToResend.forEach(function(event) {
            Resend.resend(event);
        });
    },

    onJoinButtonClicked: function(ev) {
        var self = this;
        MatrixClientPeg.get().joinRoom(this.props.roomId).then(function() {
            self.setState({
                joining: false,
                room: MatrixClientPeg.get().getRoom(self.props.roomId)
            });
        }, function(error) {
            self.setState({
                joining: false,
                joinError: error
            });
            var msg = error.message ? error.message : JSON.stringify(error);
            var ErrorDialog = sdk.getComponent("dialogs.ErrorDialog");
            Modal.createDialog(ErrorDialog, {
                title: "Failed to join room",
                description: msg
            });
        });
        this.setState({
            joining: true
        });
    },

    onMessageListScroll: function(ev) {
        if (this.state.numUnreadMessages != 0 &&
                this.refs.messagePanel.isAtBottom()) {
            this.setState({numUnreadMessages: 0});
        }
    },

    onDragOver: function(ev) {
        ev.stopPropagation();
        ev.preventDefault();

        ev.dataTransfer.dropEffect = 'none';

        var items = ev.dataTransfer.items;
        if (items.length == 1) {
            if (items[0].kind == 'file') {
                this.setState({ draggingFile : true });
                ev.dataTransfer.dropEffect = 'copy';
            }
        }
    },

    onDrop: function(ev) {
        ev.stopPropagation();
        ev.preventDefault();
        this.setState({ draggingFile : false });
        var files = ev.dataTransfer.files;
        if (files.length == 1) {
            this.uploadFile(files[0]);
        }
    },

    onDragLeaveOrEnd: function(ev) {
        ev.stopPropagation();
        ev.preventDefault();
        this.setState({ draggingFile : false });
    },

    uploadFile: function(file) {
        var self = this;
        ContentMessages.sendContentToRoom(
            file, this.props.roomId, MatrixClientPeg.get()
        ).done(undefined, function(error) {
            var ErrorDialog = sdk.getComponent("dialogs.ErrorDialog");
            Modal.createDialog(ErrorDialog, {
                title: "Failed to upload file",
                description: error.toString()
            });
        });
    },

    getWhoIsTypingString: function() {
        return WhoIsTyping.whoIsTypingString(this.state.room);
    },

    onSearch: function(term, scope) {
        this.setState({
            searchTerm: term,
            searchScope: scope,
            searchResults: {},
            searchHighlights: [],
        });

        // if we already have a search panel, we need to tell it to forget
        // about its scroll state.
        if (this.refs.searchResultsPanel) {
            this.refs.searchResultsPanel.resetScrollState();
        }

        // make sure that we don't end up showing results from
        // an aborted search by keeping a unique id.
        //
        // todo: should cancel any previous search requests.
        this.searchId = new Date().getTime();

        var filter;
        if (scope === "Room") {
            filter = {
                // XXX: it's unintuitive that the filter for searching doesn't have the same shape as the v2 filter API :(
                rooms: [
                    this.props.roomId
                ]
            };
        }

        debuglog("sending search request");

        var searchPromise = MatrixClientPeg.get().searchRoomEvents({
            filter: filter,
            term: term,
        });
        this._handleSearchResult(searchPromise).done();
    },

    _handleSearchResult: function(searchPromise) {
        var self = this;

        // keep a record of the current search id, so that if the search terms
        // change before we get a response, we can ignore the results.
        var localSearchId = this.searchId;

        this.setState({
            searchInProgress: true,
        });

        return searchPromise.then(function(results) {
            debuglog("search complete");
            if (self.unmounted || !self.state.searching || self.searchId != localSearchId) {
                console.error("Discarding stale search results");
                return;
            }

            // postgres on synapse returns us precise details of the strings
            // which actually got matched for highlighting.
            //
            // In either case, we want to highlight the literal search term
            // whether it was used by the search engine or not.

            var highlights = results.highlights;
            if (highlights.indexOf(self.state.searchTerm) < 0) {
                highlights = highlights.concat(self.state.searchTerm);
            }

            // For overlapping highlights,
            // favour longer (more specific) terms first
            highlights = highlights.sort(function(a, b) {
                return b.length - a.length });

            self.setState({
                searchHighlights: highlights,
                searchResults: results,
            });
        }, function(error) {
            var ErrorDialog = sdk.getComponent("dialogs.ErrorDialog");
            Modal.createDialog(ErrorDialog, {
                title: "Search failed",
                description: error.toString()
            });
        }).finally(function() {
            self.setState({
                searchInProgress: false
            });
        });
    },


    getSearchResultTiles: function() {
        var EventTile = sdk.getComponent('rooms.EventTile');
        var SearchResultTile = sdk.getComponent('rooms.SearchResultTile');
        var cli = MatrixClientPeg.get();

        // XXX: todo: merge overlapping results somehow?
        // XXX: why doesn't searching on name work?

        if (this.state.searchResults.results === undefined) {
            // awaiting results
            return [];
        }

        var ret = [];

        if (!this.state.searchResults.next_batch) {
            if (this.state.searchResults.results.length == 0) {
                ret.push(<li key="search-top-marker">
                         <h2 className="mx_RoomView_topMarker">No results</h2>
                         </li>
                        );
            } else {
                ret.push(<li key="search-top-marker">
                         <h2 className="mx_RoomView_topMarker">No more results</h2>
                         </li>
                        );
            }
        }

        var lastRoomId;

        for (var i = this.state.searchResults.results.length - 1; i >= 0; i--) {
            var result = this.state.searchResults.results[i];

            var mxEv = result.context.getEvent();

            if (!EventTile.haveTileForEvent(mxEv)) {
                // XXX: can this ever happen? It will make the result count
                // not match the displayed count.
                continue;
            }

            if (this.state.searchScope === 'All') {
                var roomId = mxEv.getRoomId();
                if(roomId != lastRoomId) {
                    var room = cli.getRoom(roomId);

                    // XXX: if we've left the room, we might not know about
                    // it. We should tell the js sdk to go and find out about
                    // it. But that's not an issue currently, as synapse only
                    // returns results for rooms we're joined to.
                    var roomName = room ? room.name : "Unknown room "+roomId;

                    ret.push(<li key={mxEv.getId() + "-room"}>
                                 <h1>Room: { roomName }</h1>
                             </li>);
                    lastRoomId = roomId;
                }
            }

            ret.push(<SearchResultTile key={mxEv.getId()}
                     searchResult={result}
                     searchHighlights={this.state.searchHighlights}/>);
        }
        return ret;
    },

    getEventTiles: function() {
        var DateSeparator = sdk.getComponent('messages.DateSeparator');

        var ret = [];
        var count = 0;

        var EventTile = sdk.getComponent('rooms.EventTile');

        var prevEvent = null; // the last event we showed
        var startIdx = Math.max(0, this.state.room.timeline.length - this.state.messageCap);
        var readMarkerIndex;
        var ghostIndex;
        for (var i = startIdx; i < this.state.room.timeline.length; i++) {
            var mxEv = this.state.room.timeline[i];

            if (!EventTile.haveTileForEvent(mxEv)) {
                continue;
            }
            if (this.props.ConferenceHandler && mxEv.getType() === "m.room.member") {
                if (this.props.ConferenceHandler.isConferenceUser(mxEv.getSender()) ||
                        this.props.ConferenceHandler.isConferenceUser(mxEv.getStateKey())) {
                    continue; // suppress conf user join/parts
                }
            }

            // now we've decided whether or not to show this message,
            // add the read up to marker if appropriate
            // doing this here means we implicitly do not show the marker
            // if it's at the bottom
            // NB. it would be better to decide where the read marker was going
            // when the state changed rather than here in the render method, but
            // this is where we decide what messages we show so it's the only
            // place we know whether we're at the bottom or not.
            var self = this;
            var mxEvSender = mxEv.sender ? mxEv.sender.userId : null;
            if (prevEvent && prevEvent.getId() == this.state.readMarkerEventId && mxEvSender != MatrixClientPeg.get().credentials.userId) {
                var hr;
                hr = (<hr className="mx_RoomView_myReadMarker" style={{opacity: 1, width: '99%'}} ref={function(n) {
                    self.readMarkerNode = n;
                }} />);
                readMarkerIndex = ret.length;
                ret.push(<li key="_readupto" className="mx_RoomView_myReadMarker_container">{hr}</li>);
            }

            // is this a continuation of the previous message?
            var continuation = false;
            if (prevEvent !== null) {
                if (mxEv.sender &&
                    prevEvent.sender &&
                    (mxEv.sender.userId === prevEvent.sender.userId) &&
                    (mxEv.getType() == prevEvent.getType())
                    )
                {
                    continuation = true;
                }
            }

            // do we need a date separator since the last event?
            var ts1 = mxEv.getTs();
            if ((prevEvent == null && !this._canPaginate()) ||
                (prevEvent != null &&
                 new Date(prevEvent.getTs()).toDateString() !== new Date(ts1).toDateString())) {
                var dateSeparator = <li key={ts1}><DateSeparator key={ts1} ts={ts1}/></li>;
                ret.push(dateSeparator);
                continuation = false;
            }

            var last = false;
            if (i == this.state.room.timeline.length - 1) {
                // XXX: we might not show a tile for the last event.
                last = true;
            }

            var eventId = mxEv.getId();
            ret.push(
                <li key={eventId} ref={this._collectEventNode.bind(this, eventId)} data-scroll-token={eventId}>
                    <EventTile mxEvent={mxEv} continuation={continuation} last={last}/>
                </li>
            );

            // A read up to marker has died and returned as a ghost!
            // Lives in the dom as the ghost of the previous one while it fades away
            if (eventId == this.state.readMarkerGhostEventId) {
                ghostIndex = ret.length;
            }

            prevEvent = mxEv;
        }

        // splice the read marker ghost in now that we know whether the read receipt
        // is the last element or not, because we only decide as we're going along.
        if (readMarkerIndex === undefined && ghostIndex && ghostIndex <= ret.length) {
            var hr;
            hr = (<hr className="mx_RoomView_myReadMarker" style={{opacity: 1, width: '85%'}} ref={function(n) {
                Velocity(n, {opacity: '0', width: '10%'}, {duration: 400, easing: 'easeInSine', delay: 1000, complete: function() {
                    self.setState({readMarkerGhostEventId: undefined});
                }});
            }} />);
            ret.splice(ghostIndex, 0, (
                <li key="_readuptoghost" className="mx_RoomView_myReadMarker_container">{hr}</li>
            ));
        }

        return ret;
    },

<<<<<<< HEAD
    uploadNewState: function(new_name, new_topic, new_join_rule, new_history_visibility, new_power_levels, new_color_scheme) {
=======
    uploadNewState: function(newVals) {
>>>>>>> d10c96ed
        var old_name = this.state.room.name;

        var old_topic = this.state.room.currentState.getStateEvents('m.room.topic', '');
        if (old_topic) {
            old_topic = old_topic.getContent().topic;
        } else {
            old_topic = "";
        }

        var old_join_rule = this.state.room.currentState.getStateEvents('m.room.join_rules', '');
        if (old_join_rule) {
            old_join_rule = old_join_rule.getContent().join_rule;
        } else {
            old_join_rule = "invite";
        }

        var old_history_visibility = this.state.room.currentState.getStateEvents('m.room.history_visibility', '');
        if (old_history_visibility) {
            old_history_visibility = old_history_visibility.getContent().history_visibility;
        } else {
            old_history_visibility = "shared";
        }

        var deferreds = [];

        if (old_name != newVals.name && newVals.name != undefined && newVals.name) {
            deferreds.push(
                MatrixClientPeg.get().setRoomName(this.state.room.roomId, newVals.name)
            );
        }

        if (old_topic != newVals.topic && newVals.topic != undefined) {
            deferreds.push(
                MatrixClientPeg.get().setRoomTopic(this.state.room.roomId, newVals.topic)
            );
        }

        if (old_join_rule != newVals.join_rule && newVals.join_rule != undefined) {
            deferreds.push(
                MatrixClientPeg.get().sendStateEvent(
                    this.state.room.roomId, "m.room.join_rules", {
                        join_rule: newVals.join_rule,
                    }, ""
                )
            );
        }

        if (old_history_visibility != newVals.history_visibility &&
                newVals.history_visibility != undefined) {
            deferreds.push(
                MatrixClientPeg.get().sendStateEvent(
                    this.state.room.roomId, "m.room.history_visibility", {
                        history_visibility: newVals.history_visibility,
                    }, ""
                )
            );
        }

        if (newVals.power_levels) {
            deferreds.push(
                MatrixClientPeg.get().sendStateEvent(
                    this.state.room.roomId, "m.room.power_levels", newVals.power_levels, ""
                )
            );
        }

<<<<<<< HEAD
        if (new_color_scheme) {
            deferreds.push(
                MatrixClientPeg.get().setRoomAccountData(
                    this.state.room.roomId, "org.matrix.room.color_scheme", new_color_scheme
                )
            );
        }
=======
        deferreds.push(
            MatrixClientPeg.get().setGuestAccess(this.state.room.roomId, {
                allowRead: newVals.guest_read,
                allowJoin: newVals.guest_join
            })
        );
>>>>>>> d10c96ed

        if (deferreds.length) {
            var self = this;
            q.all(deferreds).fail(function(err) {
                var ErrorDialog = sdk.getComponent("dialogs.ErrorDialog");
                Modal.createDialog(ErrorDialog, {
                    title: "Failed to set state",
                    description: err.toString()
                });
            }).finally(function() {
                self.setState({
                    uploadingRoomSettings: false,
                });
            });
        } else {
            this.setState({
                editingRoomSettings: false,
                uploadingRoomSettings: false,
            });
        }
    },

    _collectEventNode: function(eventId, node) {
        if (this.eventNodes == undefined) this.eventNodes = {};
        this.eventNodes[eventId] = node;
    },

    _indexForEventId(evId) {
        for (var i = 0; i < this.state.room.timeline.length; ++i) {
            if (evId == this.state.room.timeline[i].getId()) {
                return i;
            }
        }
        return null;
    },

    sendReadReceipt: function() {
        if (!this.state.room) return;
        var currentReadUpToEventId = this.state.room.getEventReadUpTo(MatrixClientPeg.get().credentials.userId);
        var currentReadUpToEventIndex = this._indexForEventId(currentReadUpToEventId);

        var lastReadEventIndex = this._getLastDisplayedEventIndexIgnoringOwn();
        if (lastReadEventIndex === null) return;

        if (lastReadEventIndex > currentReadUpToEventIndex) {
            MatrixClientPeg.get().sendReadReceipt(this.state.room.timeline[lastReadEventIndex]);
        }
    },

    _getLastDisplayedEventIndexIgnoringOwn: function() {
        if (this.eventNodes === undefined) return null;

        var messageWrapper = this.refs.messagePanel;
        if (messageWrapper === undefined) return null;
        var wrapperRect = ReactDOM.findDOMNode(messageWrapper).getBoundingClientRect();

        for (var i = this.state.room.timeline.length-1; i >= 0; --i) {
            var ev = this.state.room.timeline[i];

            if (ev.sender && ev.sender.userId == MatrixClientPeg.get().credentials.userId) {
                continue;
            }

            var node = this.eventNodes[ev.getId()];
            if (!node) continue;

            var boundingRect = node.getBoundingClientRect();

            if (boundingRect.bottom < wrapperRect.bottom) {
                return i;
            }
        }
        return null;
    },

    onSettingsClick: function() {
        this.setState({editingRoomSettings: true});
    },

    onSaveClick: function() {
        this.setState({
            editingRoomSettings: false,
            uploadingRoomSettings: true,
        });

<<<<<<< HEAD
        var new_name = this.refs.header.getRoomName();
        var new_topic = this.refs.room_settings.getTopic();
        var new_join_rule = this.refs.room_settings.getJoinRules();
        var new_history_visibility = this.refs.room_settings.getHistoryVisibility();
        var new_power_levels = this.refs.room_settings.getPowerLevels();
        var new_color_scheme = this.refs.room_settings.getColorScheme();

        this.uploadNewState(
            new_name,
            new_topic,
            new_join_rule,
            new_history_visibility,
            new_power_levels,
            new_color_scheme
        );
=======
        this.uploadNewState({
            name: this.refs.header.getRoomName(),
            topic: this.refs.room_settings.getTopic(),
            join_rule: this.refs.room_settings.getJoinRules(),
            history_visibility: this.refs.room_settings.getHistoryVisibility(),
            power_levels: this.refs.room_settings.getPowerLevels(),
            guest_join: this.refs.room_settings.canGuestsJoin(),
            guest_read: this.refs.room_settings.canGuestsRead()
        });
>>>>>>> d10c96ed
    },

    onCancelClick: function() {
        this.updateTint();
        this.setState({editingRoomSettings: false});
    },

    onLeaveClick: function() {
        dis.dispatch({
            action: 'leave_room',
            room_id: this.props.roomId,
        });
    },

    onForgetClick: function() {
        MatrixClientPeg.get().forget(this.props.roomId).done(function() {
            dis.dispatch({ action: 'view_next_room' });
        }, function(err) {
            var errCode = err.errcode || "unknown error code";
            var ErrorDialog = sdk.getComponent("dialogs.ErrorDialog");
            Modal.createDialog(ErrorDialog, {
                title: "Error",
                description: `Failed to forget room (${errCode})`
            });
        });
    },

    onRejectButtonClicked: function(ev) {
        var self = this;
        this.setState({
            rejecting: true
        });
        MatrixClientPeg.get().leave(this.props.roomId).done(function() {
            dis.dispatch({ action: 'view_next_room' });
            self.setState({
                rejecting: false
            });
        }, function(err) {
            console.error("Failed to reject invite: %s", err);
            self.setState({
                rejecting: false,
                rejectError: err
            });
        });
    },

    onSearchClick: function() {
        this.setState({ searching: true });
    },

    onCancelSearchClick: function () {
        this.setState({
            searching: false,
            searchResults: null,
        });
    },

    onConferenceNotificationClick: function() {
        dis.dispatch({
            action: 'place_call',
            type: "video",
            room_id: this.props.roomId
        });
    },

    getUnreadMessagesString: function() {
        if (!this.state.numUnreadMessages) {
            return "";
        }
        return this.state.numUnreadMessages + " new message" + (this.state.numUnreadMessages > 1 ? "s" : "");
    },

    scrollToBottom: function() {
        var messagePanel = this.refs.messagePanel;
        if (!messagePanel) return;
        messagePanel.scrollToBottom();
    },

    // scroll the event view to put the given event at the bottom.
    //
    // pixel_offset gives the number of pixels between the bottom of the event
    // and the bottom of the container.
    scrollToEvent: function(eventId, pixelOffset) {
        var messagePanel = this.refs.messagePanel;
        if (!messagePanel) return;

        var idx = this._indexForEventId(eventId);
        if (idx === null) {
            // we don't seem to have this event in our timeline. Presumably
            // it's fallen out of scrollback. We ought to backfill until we
            // find it, but we'd have to be careful we didn't backfill forever
            // looking for a non-existent event.
            //
            // for now, just scroll to the top of the buffer.
            console.log("Refusing to scroll to unknown event "+eventId);
            messagePanel.scrollToTop();
            return;
        }

        // we might need to roll back the messagecap (to generate tiles for
        // older messages). This just means telling getEventTiles to create
        // tiles for events we already have in our timeline (we already know
        // the event in question is in our timeline, so we shouldn't need to
        // backfill).
        //
        // we actually wind back slightly further than the event in question,
        // because we want the event to be at the *bottom* of the container.
        // Don't roll it back past the timeline we have, though.
        var minCap = this.state.room.timeline.length - Math.min(idx - INITIAL_SIZE, 0);
        if (minCap > this.state.messageCap) {
            this.setState({messageCap: minCap});
        }

        // the scrollTokens on our DOM nodes are the event IDs, so we can pass
        // eventId directly into _scrollToToken.
        messagePanel.scrollToToken(eventId, pixelOffset);
    },

    // get the current scroll position of the room, so that it can be
    // restored when we switch back to it
    getScrollState: function() {
        var messagePanel = this.refs.messagePanel;
        if (!messagePanel) return null;

        return messagePanel.getScrollState();
    },

    restoreScrollState: function(scrollState) {
        var messagePanel = this.refs.messagePanel;
        if (!messagePanel) return null;

        if(scrollState.atBottom) {
            // we were at the bottom before. Ideally we'd scroll to the
            // 'read-up-to' mark here.
            messagePanel.scrollToBottom();

        } else if (scrollState.lastDisplayedScrollToken) {
            // we might need to backfill, so we call scrollToEvent rather than
            // scrollToToken here. The scrollTokens on our DOM nodes are the
            // event IDs, so lastDisplayedScrollToken will be the event ID we need,
            // and we can pass it directly into scrollToEvent.
            this.scrollToEvent(scrollState.lastDisplayedScrollToken,
                               scrollState.pixelOffset);
        }
    },

    onResize: function(e) {
        // It seems flexbox doesn't give us a way to constrain the auxPanel height to have
        // a minimum of the height of the video element, whilst also capping it from pushing out the page
        // so we have to do it via JS instead.  In this implementation we cap the height by putting
        // a maxHeight on the underlying remote video tag.
        var auxPanelMaxHeight;
        if (this.refs.callView) {
            var video = this.refs.callView.getVideoView().getRemoteVideoElement();

            // header + footer + status + give us at least 100px of scrollback at all times.
            auxPanelMaxHeight = window.innerHeight -
                (83 + 72 +
                 sdk.getComponent('rooms.MessageComposer').MAX_HEIGHT +
                 100);

            // XXX: this is a bit of a hack and might possibly cause the video to push out the page anyway
            // but it's better than the video going missing entirely
            if (auxPanelMaxHeight < 50) auxPanelMaxHeight = 50;

            video.style.maxHeight = auxPanelMaxHeight + "px";

            // the above might have made the video panel resize itself, so now
            // we need to tell the gemini panel to adapt.
            this.onChildResize();
        }
    },

    onFullscreenClick: function() {
        dis.dispatch({
            action: 'video_fullscreen',
            fullscreen: true
        }, true);
    },

    onMuteAudioClick: function() {
        var call = CallHandler.getCallForRoom(this.props.roomId);
        if (!call) {
            return;
        }
        var newState = !call.isMicrophoneMuted();
        call.setMicrophoneMuted(newState);
        this.setState({
            audioMuted: newState
        });
    },

    onMuteVideoClick: function() {
        var call = CallHandler.getCallForRoom(this.props.roomId);
        if (!call) {
            return;
        }
        var newState = !call.isLocalVideoMuted();
        call.setLocalVideoMuted(newState);
        this.setState({
            videoMuted: newState
        });
    },

    onChildResize: function() {
        // When the video or the message composer resizes, the scroll panel
        // also changes size.  Work around GeminiScrollBar fail by telling it
        // about it. This also ensures that the scroll offset is updated.
        if (this.refs.messagePanel) {
            this.refs.messagePanel.forceUpdate();
        }
    },

    render: function() {
        var RoomHeader = sdk.getComponent('rooms.RoomHeader');
        var MessageComposer = sdk.getComponent('rooms.MessageComposer');
        var CallView = sdk.getComponent("voip.CallView");
        var RoomSettings = sdk.getComponent("rooms.RoomSettings");
        var SearchBar = sdk.getComponent("rooms.SearchBar");
        var ScrollPanel = sdk.getComponent("structures.ScrollPanel");
        var TintableSvg = sdk.getComponent("elements.TintableSvg");

        if (!this.state.room) {
            if (this.props.roomId) {
                return (
                    <div>
                    <button onClick={this.onJoinButtonClicked}>Join Room</button>
                    </div>
                );
            } else {
                return (
                    <div />
                );
            }
        }

        var myUserId = MatrixClientPeg.get().credentials.userId;
        var myMember = this.state.room.getMember(myUserId);
        if (myMember && myMember.membership == 'invite') {
            if (this.state.joining || this.state.rejecting) {
                var Loader = sdk.getComponent("elements.Spinner");
                return (
                    <div className="mx_RoomView">
                        <Loader />
                    </div>
                );
            } else {
                var inviteEvent = myMember.events.member;
                var inviterName = inviteEvent.sender ? inviteEvent.sender.name : inviteEvent.getSender();
                // XXX: Leaving this intentionally basic for now because invites are about to change totally
                var joinErrorText = this.state.joinError ? "Failed to join room!" : "";
                var rejectErrorText = this.state.rejectError ? "Failed to reject invite!" : "";
                return (
                    <div className="mx_RoomView">
                        <RoomHeader ref="header" room={this.state.room} simpleHeader="Room invite"/>
                        <div className="mx_RoomView_invitePrompt">
                            <div>{inviterName} has invited you to a room</div>
                            <br/>
                            <button ref="joinButton" onClick={this.onJoinButtonClicked}>Join</button>
                            <button onClick={this.onRejectButtonClicked}>Reject</button>
                            <div className="error">{joinErrorText}</div>
                            <div className="error">{rejectErrorText}</div>
                        </div>
                    </div>
                );
            }
        } else {
            var scrollheader_classes = classNames({
                mx_RoomView_scrollheader: true,
                loading: this.state.paginating
            });

            var statusBar;

            // for testing UI...
            // this.state.upload = {
            //     uploadedBytes: 123493,
            //     totalBytes: 347534,
            //     fileName: "testing_fooble.jpg",
            // }

            if (ContentMessages.getCurrentUploads().length > 0) {
                var UploadBar = sdk.getComponent('structures.UploadBar');
                statusBar = <UploadBar room={this.state.room} />
            } else if (!this.state.searchResults) {
                var typingString = this.getWhoIsTypingString();
                // typingString = "S͚͍̭̪̤͙̱͙̖̥͙̥̤̻̙͕͓͂̌ͬ͐̂k̜̝͎̰̥̻̼̂̌͛͗͊̅̒͂̊̍̍͌̈̈́͌̋̊ͬa͉̯͚̺̗̳̩ͪ̋̑͌̓̆̍̂̉̏̅̆ͧ̌̑v̲̲̪̝ͥ̌ͨͮͭ̊͆̾ͮ̍ͮ͑̚e̮̙͈̱̘͕̼̮͒ͩͨͫ̃͗̇ͩ͒ͣͦ͒̄̍͐ͣ̿ͥṘ̗̺͇̺̺͔̄́̊̓͊̍̃ͨ̚ā̼͎̘̟̼͎̜̪̪͚̋ͨͨͧ̓ͦͯͤ̄͆̋͂ͩ͌ͧͅt̙̙̹̗̦͖̞ͫͪ͑̑̅ͪ̃̚ͅ is typing...";
                var unreadMsgs = this.getUnreadMessagesString();
                // no conn bar trumps unread count since you can't get unread messages
                // without a connection! (technically may already have some but meh)
                // It also trumps the "some not sent" msg since you can't resend without
                // a connection!
                if (this.state.syncState === "ERROR") {
                    statusBar = (
                        <div className="mx_RoomView_connectionLostBar">
                            <img src="img/warning.svg" width="24" height="23" title="/!\ " alt="/!\ "/>
                            <div className="mx_RoomView_connectionLostBar_textArea">
                                <div className="mx_RoomView_connectionLostBar_title">
                                    Connectivity to the server has been lost.
                                </div>
                                <div className="mx_RoomView_connectionLostBar_desc">
                                    Sent messages will be stored until your connection has returned.
                                </div>
                            </div>
                        </div>
                    );
                }
                else if (this.tabComplete.isTabCompleting()) {
                    var TabCompleteBar = sdk.getComponent('rooms.TabCompleteBar');
                    statusBar = (
                        <div className="mx_RoomView_tabCompleteBar">
                            <div className="mx_RoomView_tabCompleteImage">...</div>
                            <div className="mx_RoomView_tabCompleteWrapper">
                                <TabCompleteBar entries={this.tabComplete.peek(6)} />
                                <div className="mx_RoomView_tabCompleteEol" title="->|">
                                    <TintableSvg src="img/eol.svg" width="22" height="16"/>
                                    Auto-complete
                                </div>
                            </div>
                        </div>
                    );
                }
                else if (this.state.hasUnsentMessages) {
                    statusBar = (
                        <div className="mx_RoomView_connectionLostBar">
                            <img src="img/warning.svg" width="24" height="23" title="/!\ " alt="/!\ "/>
                            <div className="mx_RoomView_connectionLostBar_textArea">
                                <div className="mx_RoomView_connectionLostBar_title">
                                    Some of your messages have not been sent.
                                </div>
                                <div className="mx_RoomView_connectionLostBar_desc">
                                    <a className="mx_RoomView_resend_link"
                                        onClick={ this.onResendAllClick }>
                                    Resend all now
                                    </a> or select individual messages to re-send.
                                </div>
                            </div>
                        </div>
                    );
                }
                // unread count trumps who is typing since the unread count is only
                // set when you've scrolled up
                else if (unreadMsgs) {
                    statusBar = (
                        <div className="mx_RoomView_unreadMessagesBar" onClick={ this.scrollToBottom }>
                            <img src="img/newmessages.png" width="24" height="24" alt=""/>
                            {unreadMsgs}
                        </div>
                    );
                }
                else if (typingString) {
                    statusBar = (
                        <div className="mx_RoomView_typingBar">
                            <div className="mx_RoomView_typingImage">...</div>
                            <span className="mx_RoomView_typingText">{typingString}</span>
                        </div>
                    );
                }
            }

            var aux = null;
            if (this.state.editingRoomSettings) {
                aux = <RoomSettings ref="room_settings" onSaveClick={this.onSaveClick} room={this.state.room} />;
            }
            else if (this.state.uploadingRoomSettings) {
                var Loader = sdk.getComponent("elements.Spinner");                
                aux = <Loader/>;
            }
            else if (this.state.searching) {
                aux = <SearchBar ref="search_bar" searchInProgress={this.state.searchInProgress } onCancelClick={this.onCancelSearchClick} onSearch={this.onSearch}/>;
            }

            var conferenceCallNotification = null;
            if (this.state.displayConfCallNotification) {
                var supportedText;
                if (!MatrixClientPeg.get().supportsVoip()) {
                    supportedText = " (unsupported)";
                }
                conferenceCallNotification = (
                    <div className="mx_RoomView_ongoingConfCallNotification" onClick={this.onConferenceNotificationClick}>
                        Ongoing conference call {supportedText}
                    </div>
                );
            }

            var fileDropTarget = null;
            if (this.state.draggingFile) {
                fileDropTarget = <div className="mx_RoomView_fileDropTarget">
                                    <div className="mx_RoomView_fileDropTargetLabel" title="Drop File Here">
                                        <TintableSvg src="img/upload-big.svg" width="45" height="59"/><br/>
                                        Drop File Here
                                    </div>
                                 </div>;
            }

            var messageComposer, searchInfo;
            var canSpeak = (
                // joined and not showing search results
                myMember && (myMember.membership == 'join') && !this.state.searchResults
            );
            if (canSpeak) {
                messageComposer =
                    <MessageComposer
                        room={this.state.room} onResize={this.onChildResize} uploadFile={this.uploadFile}
                        callState={this.state.callState} tabComplete={this.tabComplete} />
            }

            // TODO: Why aren't we storing the term/scope/count in this format
            // in this.state if this is what RoomHeader desires?
            if (this.state.searchResults) {
                searchInfo = {
                    searchTerm : this.state.searchTerm,
                    searchScope : this.state.searchScope,
                    searchCount : this.state.searchResults.count,
                };
            }

            var call = CallHandler.getCallForRoom(this.props.roomId);
            //var call = CallHandler.getAnyActiveCall();
            var inCall = false;
            if (call && (this.state.callState !== 'ended' && this.state.callState !== 'ringing')) {
                inCall = true;
                var zoomButton, voiceMuteButton, videoMuteButton;

                if (call.type === "video") {
                    zoomButton = (
                        <div className="mx_RoomView_voipButton" onClick={this.onFullscreenClick} title="Fill screen">
                            <TintableSvg src="img/fullscreen.svg" width="29" height="22" style={{ marginTop: 1, marginRight: 4 }}/>
                        </div>
                    );

                    videoMuteButton =
                        <div className="mx_RoomView_voipButton" onClick={this.onMuteVideoClick}>
                            <img src={call.isLocalVideoMuted() ? "img/video-unmute.svg" : "img/video-mute.svg"}
                                 alt={call.isLocalVideoMuted() ? "Click to unmute video" : "Click to mute video"}
                                 width="31" height="27"/>
                        </div>
                }
                voiceMuteButton =
                    <div className="mx_RoomView_voipButton" onClick={this.onMuteAudioClick}>
                        <img src={call.isMicrophoneMuted() ? "img/voice-unmute.svg" : "img/voice-mute.svg"} 
                             alt={call.isMicrophoneMuted() ? "Click to unmute audio" : "Click to mute audio"} 
                             width="21" height="26"/>
                    </div>

                if (!statusBar) {
                    statusBar =
                        <div className="mx_RoomView_callBar">
                            <img src="img/sound-indicator.svg" width="23" height="20"/>
                            <b>Active call</b>
                        </div>;
                }

                statusBar =
                    <div className="mx_RoomView_callStatusBar">
                        { voiceMuteButton }
                        { videoMuteButton }
                        { zoomButton }
                        { statusBar }
                        <TintableSvg className="mx_RoomView_voipChevron" src="img/voip-chevron.svg" width="22" height="17"/>
                    </div>
            }


            // if we have search results, we keep the messagepanel (so that it preserves its
            // scroll state), but hide it.
            var searchResultsPanel;
            var hideMessagePanel = false;

            if (this.state.searchResults) {
                searchResultsPanel = (
                    <ScrollPanel ref="searchResultsPanel" className="mx_RoomView_messagePanel"
                            onFillRequest={ this.onSearchResultsFillRequest }>
                        <li className={scrollheader_classes}></li>
                        {this.getSearchResultTiles()}
                    </ScrollPanel>
                );
                hideMessagePanel = true;
            }

            var messagePanel = (
                    <ScrollPanel ref="messagePanel" className="mx_RoomView_messagePanel"
                            onScroll={ this.onMessageListScroll } 
                            onFillRequest={ this.onMessageListFillRequest }
                            style={ hideMessagePanel ? { display: 'none' } : {} } >
                        <li className={scrollheader_classes}></li>
                        {this.getEventTiles()}
                    </ScrollPanel>
            );

            return (
                <div className={ "mx_RoomView" + (inCall ? " mx_RoomView_inCall" : "") }>
                    <RoomHeader ref="header" room={this.state.room} searchInfo={searchInfo}
                        editing={this.state.editingRoomSettings}
                        onSearchClick={this.onSearchClick}
                        onSettingsClick={this.onSettingsClick}
                        onSaveClick={this.onSaveClick}
                        onCancelClick={this.onCancelClick}
                        onForgetClick={
                            (myMember && myMember.membership === "leave") ? this.onForgetClick : null
                        }
                        onLeaveClick={
                            (myMember && myMember.membership === "join") ? this.onLeaveClick : null
                        } />
                    { fileDropTarget }    
                    <div className="mx_RoomView_auxPanel">
                        <CallView ref="callView" room={this.state.room} ConferenceHandler={this.props.ConferenceHandler}
                            onResize={this.onChildResize} />
                        { conferenceCallNotification }
                        { aux }
                    </div>
                    { messagePanel }
                    { searchResultsPanel }
                    <div className="mx_RoomView_statusArea">
                        <div className="mx_RoomView_statusAreaBox">
                            <div className="mx_RoomView_statusAreaBox_line"></div>
                            { statusBar }
                        </div>
                    </div>
                    { messageComposer }
                </div>
            );
        }
    },
});<|MERGE_RESOLUTION|>--- conflicted
+++ resolved
@@ -839,11 +839,7 @@
         return ret;
     },
 
-<<<<<<< HEAD
-    uploadNewState: function(new_name, new_topic, new_join_rule, new_history_visibility, new_power_levels, new_color_scheme) {
-=======
     uploadNewState: function(newVals) {
->>>>>>> d10c96ed
         var old_name = this.state.room.name;
 
         var old_topic = this.state.room.currentState.getStateEvents('m.room.topic', '');
@@ -910,22 +906,20 @@
             );
         }
 
-<<<<<<< HEAD
-        if (new_color_scheme) {
+        if (newVals.color_scheme) {
             deferreds.push(
                 MatrixClientPeg.get().setRoomAccountData(
-                    this.state.room.roomId, "org.matrix.room.color_scheme", new_color_scheme
+                    this.state.room.roomId, "org.matrix.room.color_scheme", newVals.color_scheme
                 )
             );
         }
-=======
+
         deferreds.push(
             MatrixClientPeg.get().setGuestAccess(this.state.room.roomId, {
                 allowRead: newVals.guest_read,
                 allowJoin: newVals.guest_join
             })
         );
->>>>>>> d10c96ed
 
         if (deferreds.length) {
             var self = this;
@@ -1011,23 +1005,6 @@
             uploadingRoomSettings: true,
         });
 
-<<<<<<< HEAD
-        var new_name = this.refs.header.getRoomName();
-        var new_topic = this.refs.room_settings.getTopic();
-        var new_join_rule = this.refs.room_settings.getJoinRules();
-        var new_history_visibility = this.refs.room_settings.getHistoryVisibility();
-        var new_power_levels = this.refs.room_settings.getPowerLevels();
-        var new_color_scheme = this.refs.room_settings.getColorScheme();
-
-        this.uploadNewState(
-            new_name,
-            new_topic,
-            new_join_rule,
-            new_history_visibility,
-            new_power_levels,
-            new_color_scheme
-        );
-=======
         this.uploadNewState({
             name: this.refs.header.getRoomName(),
             topic: this.refs.room_settings.getTopic(),
@@ -1035,9 +1012,9 @@
             history_visibility: this.refs.room_settings.getHistoryVisibility(),
             power_levels: this.refs.room_settings.getPowerLevels(),
             guest_join: this.refs.room_settings.canGuestsJoin(),
-            guest_read: this.refs.room_settings.canGuestsRead()
-        });
->>>>>>> d10c96ed
+            guest_read: this.refs.room_settings.canGuestsRead(),
+            color_scheme: this.refs.room_settings.getColorScheme(),
+        });
     },
 
     onCancelClick: function() {

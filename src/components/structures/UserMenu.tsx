/*
Copyright 2020 The Matrix.org Foundation C.I.C.

Licensed under the Apache License, Version 2.0 (the "License");
you may not use this file except in compliance with the License.
You may obtain a copy of the License at

    http://www.apache.org/licenses/LICENSE-2.0

Unless required by applicable law or agreed to in writing, software
distributed under the License is distributed on an "AS IS" BASIS,
WITHOUT WARRANTIES OR CONDITIONS OF ANY KIND, either express or implied.
See the License for the specific language governing permissions and
limitations under the License.
*/

import React, { createRef } from "react";
import { MatrixClientPeg } from "../../MatrixClientPeg";
import defaultDispatcher from "../../dispatcher/dispatcher";
import { ActionPayload } from "../../dispatcher/payloads";
import { Action } from "../../dispatcher/actions";
import { _t } from "../../languageHandler";
import { ContextMenuButton } from "./ContextMenu";
import {USER_NOTIFICATIONS_TAB, USER_SECURITY_TAB} from "../views/dialogs/UserSettingsDialog";
import { OpenToTabPayload } from "../../dispatcher/payloads/OpenToTabPayload";
import RedesignFeedbackDialog from "../views/dialogs/RedesignFeedbackDialog";
import Modal from "../../Modal";
import LogoutDialog from "../views/dialogs/LogoutDialog";
import SettingsStore from "../../settings/SettingsStore";
import {getCustomTheme} from "../../theme";
import {getHostingLink} from "../../utils/HostingLink";
import {ButtonEvent} from "../views/elements/AccessibleButton";
import SdkConfig from "../../SdkConfig";
import {getHomePageUrl} from "../../utils/pages";
import { OwnProfileStore } from "../../stores/OwnProfileStore";
import { UPDATE_EVENT } from "../../stores/AsyncStore";
import BaseAvatar from '../views/avatars/BaseAvatar';
import classNames from "classnames";
import AccessibleTooltipButton from "../views/elements/AccessibleTooltipButton";
<<<<<<< HEAD
import IconizedContextMenu, {
    IconizedContextMenuOption,
    IconizedContextMenuOptionList
} from "../views/context_menus/IconizedContextMenu";
=======
import { SettingLevel } from "../../settings/SettingLevel";
>>>>>>> c1ec4171

interface IProps {
    isMinimized: boolean;
}

type PartialDOMRect = Pick<DOMRect, "width" | "left" | "top" | "height">;

interface IState {
    contextMenuPosition: PartialDOMRect;
    isDarkTheme: boolean;
}

export default class UserMenu extends React.Component<IProps, IState> {
    private dispatcherRef: string;
    private themeWatcherRef: string;
    private buttonRef: React.RefObject<HTMLButtonElement> = createRef();

    constructor(props: IProps) {
        super(props);

        this.state = {
            contextMenuPosition: null,
            isDarkTheme: this.isUserOnDarkTheme(),
        };

        OwnProfileStore.instance.on(UPDATE_EVENT, this.onProfileUpdate);
    }

    private get hasHomePage(): boolean {
        return !!getHomePageUrl(SdkConfig.get());
    }

    public componentDidMount() {
        this.dispatcherRef = defaultDispatcher.register(this.onAction);
        this.themeWatcherRef = SettingsStore.watchSetting("theme", null, this.onThemeChanged);
    }

    public componentWillUnmount() {
        if (this.themeWatcherRef) SettingsStore.unwatchSetting(this.themeWatcherRef);
        if (this.dispatcherRef) defaultDispatcher.unregister(this.dispatcherRef);
        OwnProfileStore.instance.off(UPDATE_EVENT, this.onProfileUpdate);
    }

    private isUserOnDarkTheme(): boolean {
        const theme = SettingsStore.getValue("theme");
        if (theme.startsWith("custom-")) {
            return getCustomTheme(theme.substring("custom-".length)).is_dark;
        }
        return theme === "dark";
    }

    private onProfileUpdate = async () => {
        // the store triggered an update, so force a layout update. We don't
        // have any state to store here for that to magically happen.
        this.forceUpdate();
    };

    private onThemeChanged = () => {
        this.setState({isDarkTheme: this.isUserOnDarkTheme()});
    };

    private onAction = (ev: ActionPayload) => {
        if (ev.action !== Action.ToggleUserMenu) return; // not interested

        if (this.state.contextMenuPosition) {
            this.setState({contextMenuPosition: null});
        } else {
            if (this.buttonRef.current) this.buttonRef.current.click();
        }
    };

    private onOpenMenuClick = (ev: React.MouseEvent) => {
        ev.preventDefault();
        ev.stopPropagation();
        const target = ev.target as HTMLButtonElement;
        this.setState({contextMenuPosition: target.getBoundingClientRect()});
    };

    private onContextMenu = (ev: React.MouseEvent) => {
        ev.preventDefault();
        ev.stopPropagation();
        this.setState({
            contextMenuPosition: {
                left: ev.clientX,
                top: ev.clientY,
                width: 20,
                height: 0,
            },
        });
    };

    private onCloseMenu = () => {
        this.setState({contextMenuPosition: null});
    };

    private onSwitchThemeClick = (ev: React.MouseEvent) => {
        ev.preventDefault();
        ev.stopPropagation();

        // Disable system theme matching if the user hits this button
        SettingsStore.setValue("use_system_theme", null, SettingLevel.DEVICE, false);

        const newTheme = this.state.isDarkTheme ? "light" : "dark";
        SettingsStore.setValue("theme", null, SettingLevel.DEVICE, newTheme); // set at same level as Appearance tab
    };

    private onSettingsOpen = (ev: ButtonEvent, tabId: string) => {
        ev.preventDefault();
        ev.stopPropagation();

        const payload: OpenToTabPayload = {action: Action.ViewUserSettings, initialTabId: tabId};
        defaultDispatcher.dispatch(payload);
        this.setState({contextMenuPosition: null}); // also close the menu
    };

    private onShowArchived = (ev: ButtonEvent) => {
        ev.preventDefault();
        ev.stopPropagation();

        // TODO: Archived room view: https://github.com/vector-im/riot-web/issues/14038
        // Note: You'll need to uncomment the button too.
        console.log("TODO: Show archived rooms");
    };

    private onProvideFeedback = (ev: ButtonEvent) => {
        ev.preventDefault();
        ev.stopPropagation();

        Modal.createTrackedDialog('Report bugs & give feedback', '', RedesignFeedbackDialog);
        this.setState({contextMenuPosition: null}); // also close the menu
    };

    private onSignOutClick = (ev: ButtonEvent) => {
        ev.preventDefault();
        ev.stopPropagation();

        Modal.createTrackedDialog('Logout from LeftPanel', '', LogoutDialog);
        this.setState({contextMenuPosition: null}); // also close the menu
    };

    private onHomeClick = (ev: ButtonEvent) => {
        ev.preventDefault();
        ev.stopPropagation();

        defaultDispatcher.dispatch({action: 'view_home_page'});
    };

    private renderContextMenu = (): React.ReactNode => {
        if (!this.state.contextMenuPosition) return null;

        let hostingLink;
        const signupLink = getHostingLink("user-context-menu");
        if (signupLink) {
            hostingLink = (
                <div className="mx_UserMenu_contextMenu_header">
                    {_t(
                        "<a>Upgrade</a> to your own domain", {},
                        {
                            a: sub => (
                                <a
                                    href={signupLink}
                                    target="_blank"
                                    rel="noreferrer noopener"
                                    tabIndex={-1}
                                >{sub}</a>
                            ),
                        },
                    )}
                </div>
            );
        }

        let homeButton = null;
        if (this.hasHomePage) {
            homeButton = (
                <IconizedContextMenuOption
                    iconClassName="mx_UserMenu_iconHome"
                    label={_t("Home")}
                    onClick={this.onHomeClick}
                />
            );
        }

        return <IconizedContextMenu
            // -20 to overlap the context menu by just over the width of the `...` icon and make it look connected
            left={this.state.contextMenuPosition.width + this.state.contextMenuPosition.left - 20}
            top={this.state.contextMenuPosition.top + this.state.contextMenuPosition.height}
            onFinished={this.onCloseMenu}
            className="mx_UserMenu_contextMenu"
        >
            <div className="mx_UserMenu_contextMenu_header">
                <div className="mx_UserMenu_contextMenu_name">
                        <span className="mx_UserMenu_contextMenu_displayName">
                            {OwnProfileStore.instance.displayName}
                        </span>
                    <span className="mx_UserMenu_contextMenu_userId">
                            {MatrixClientPeg.get().getUserId()}
                        </span>
                </div>
                <AccessibleTooltipButton
                    className="mx_UserMenu_contextMenu_themeButton"
                    onClick={this.onSwitchThemeClick}
                    title={this.state.isDarkTheme ? _t("Switch to light mode") : _t("Switch to dark mode")}
                >
                    <img
                        src={require("../../../res/img/element-icons/roomlist/dark-light-mode.svg")}
                        alt={_t("Switch theme")}
                        width={16}
                    />
                </AccessibleTooltipButton>
            </div>
            {hostingLink}
            <IconizedContextMenuOptionList>
                {homeButton}
                <IconizedContextMenuOption
                    iconClassName="mx_UserMenu_iconBell"
                    label={_t("Notification settings")}
                    onClick={(e) => this.onSettingsOpen(e, USER_NOTIFICATIONS_TAB)}
                />
                <IconizedContextMenuOption
                    iconClassName="mx_UserMenu_iconLock"
                    label={_t("Security & privacy")}
                    onClick={(e) => this.onSettingsOpen(e, USER_SECURITY_TAB)}
                />
                <IconizedContextMenuOption
                    iconClassName="mx_UserMenu_iconSettings"
                    label={_t("All settings")}
                    onClick={(e) => this.onSettingsOpen(e, null)}
                />
                {/* <IconizedContextMenuOption
                        iconClassName="mx_UserMenu_iconArchive"
                        label={_t("Archived rooms")}
                        onClick={this.onShowArchived}
                    /> */}
                <IconizedContextMenuOption
                    iconClassName="mx_UserMenu_iconMessage"
                    label={_t("Feedback")}
                    onClick={this.onProvideFeedback}
                />
            </IconizedContextMenuOptionList>
            <IconizedContextMenuOptionList red>
                <IconizedContextMenuOption
                    iconClassName="mx_UserMenu_iconSignOut"
                    label={_t("Sign out")}
                    onClick={this.onSignOutClick}
                />
            </IconizedContextMenuOptionList>
        </IconizedContextMenu>;
    };

    public render() {
        const avatarSize = 32; // should match border-radius of the avatar

        let name = <span className="mx_UserMenu_userName">{OwnProfileStore.instance.displayName}</span>;
        let buttons = (
            <span className="mx_UserMenu_headerButtons">
                {/* masked image in CSS */}
            </span>
        );
        if (this.props.isMinimized) {
            name = null;
            buttons = null;
        }

        const classes = classNames({
            'mx_UserMenu': true,
            'mx_UserMenu_minimized': this.props.isMinimized,
        });

        return (
            <React.Fragment>
                <ContextMenuButton
                    className={classes}
                    onClick={this.onOpenMenuClick}
                    inputRef={this.buttonRef}
                    label={_t("User menu")}
                    isExpanded={!!this.state.contextMenuPosition}
                    onContextMenu={this.onContextMenu}
                >
                    <div className="mx_UserMenu_row">
                        <span className="mx_UserMenu_userAvatarContainer">
                            <BaseAvatar
                                idName={MatrixClientPeg.get().getUserId()}
                                name={OwnProfileStore.instance.displayName || MatrixClientPeg.get().getUserId()}
                                url={OwnProfileStore.instance.getHttpAvatarUrl(avatarSize)}
                                width={avatarSize}
                                height={avatarSize}
                                resizeMethod="crop"
                                className="mx_UserMenu_userAvatar"
                            />
                        </span>
                        {name}
                        {buttons}
                    </div>
                </ContextMenuButton>
                {this.renderContextMenu()}
            </React.Fragment>
        );
    }
}<|MERGE_RESOLUTION|>--- conflicted
+++ resolved
@@ -37,14 +37,11 @@
 import BaseAvatar from '../views/avatars/BaseAvatar';
 import classNames from "classnames";
 import AccessibleTooltipButton from "../views/elements/AccessibleTooltipButton";
-<<<<<<< HEAD
+import { SettingLevel } from "../../settings/SettingLevel";
 import IconizedContextMenu, {
     IconizedContextMenuOption,
     IconizedContextMenuOptionList
 } from "../views/context_menus/IconizedContextMenu";
-=======
-import { SettingLevel } from "../../settings/SettingLevel";
->>>>>>> c1ec4171
 
 interface IProps {
     isMinimized: boolean;

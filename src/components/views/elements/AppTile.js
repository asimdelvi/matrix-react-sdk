--- conflicted
+++ resolved
@@ -336,9 +336,6 @@
      * Called when widget iframe has finished loading
      */
     _onLoaded() {
-<<<<<<< HEAD
-        this._setupWidgetMessaging();
-=======
         // Destroy the old widget messaging before starting it back up again. Some widgets
         // have startup routines that run when they are loaded, so we just need to reinitialize
         // the messaging for them.
@@ -347,7 +344,6 @@
         }
         this._setupWidgetMessaging();
 
->>>>>>> 94e91e6f
         ActiveWidgetStore.setRoomId(this.props.id, this.props.room.roomId);
         this.setState({loading: false});
     }

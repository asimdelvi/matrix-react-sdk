--- conflicted
+++ resolved
@@ -22,7 +22,6 @@
 import { Relations } from "matrix-js-sdk/src/models/relations";
 import { RoomMember } from "matrix-js-sdk/src/models/room-member";
 import { Thread, ThreadEvent } from 'matrix-js-sdk/src/models/thread';
-import { logger } from "matrix-js-sdk/src/logger";
 
 import ReplyChain from "../elements/ReplyChain";
 import { _t } from '../../../languageHandler';
@@ -62,12 +61,9 @@
 import { dispatchShowThreadEvent } from '../../../dispatcher/dispatch-actions/threads';
 import { MessagePreviewStore } from '../../../stores/room-list/MessagePreviewStore';
 
-<<<<<<< HEAD
-=======
 import { logger } from "matrix-js-sdk/src/logger";
 import { TimelineRenderingType } from "../../../contexts/RoomContext";
 
->>>>>>> 27e16362
 const eventTileTypes = {
     [EventType.RoomMessage]: 'messages.MessageEvent',
     [EventType.Sticker]: 'messages.MessageEvent',

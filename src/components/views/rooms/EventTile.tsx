/*
Copyright 2015-2021 The Matrix.org Foundation C.I.C.
Copyright 2019 Michael Telatynski <7t3chguy@gmail.com>

Licensed under the Apache License, Version 2.0 (the "License");
you may not use this file except in compliance with the License.
You may obtain a copy of the License at

    http://www.apache.org/licenses/LICENSE-2.0

Unless required by applicable law or agreed to in writing, software
distributed under the License is distributed on an "AS IS" BASIS,
WITHOUT WARRANTIES OR CONDITIONS OF ANY KIND, either express or implied.
See the License for the specific language governing permissions and
limitations under the License.
*/

import React from 'react';
import classNames from "classnames";

import { EventType } from "matrix-js-sdk/src/@types/event";
import { EventStatus, MatrixEvent } from "matrix-js-sdk/src/models/event";
import { Relations } from "matrix-js-sdk/src/models/relations";
import { RoomMember } from "matrix-js-sdk/src/models/room-member";

import ReplyThread from "../elements/ReplyThread";
import { _t } from '../../../languageHandler';
import { hasText } from "../../../TextForEvent";
import * as sdk from "../../../index";
import dis from '../../../dispatcher/dispatcher';
import SettingsStore from "../../../settings/SettingsStore";
import {Layout} from "../../../settings/Layout";
import {formatTime} from "../../../DateUtils";
import {MatrixClientPeg} from '../../../MatrixClientPeg';
import {ALL_RULE_TYPES} from "../../../mjolnir/BanList";
import MatrixClientContext from "../../../contexts/MatrixClientContext";
import {E2E_STATE} from "./E2EIcon";
import {toRem} from "../../../utils/units";
import {WidgetType} from "../../../widgets/WidgetType";
import RoomAvatar from "../avatars/RoomAvatar";
import {WIDGET_LAYOUT_EVENT_TYPE} from "../../../stores/widgets/WidgetLayoutStore";
import {objectHasDiff} from "../../../utils/objects";
import {replaceableComponent} from "../../../utils/replaceableComponent";
import Tooltip from "../elements/Tooltip";
import { EditorStateTransfer } from "../../../utils/EditorStateTransfer";
import { RoomPermalinkCreator } from '../../../utils/permalinks/Permalinks';
import {StaticNotificationState} from "../../../stores/notifications/StaticNotificationState";
import NotificationBadge from "./NotificationBadge";

const eventTileTypes = {
    [EventType.RoomMessage]: 'messages.MessageEvent',
    [EventType.Sticker]: 'messages.MessageEvent',
    [EventType.KeyVerificationCancel]: 'messages.MKeyVerificationConclusion',
    [EventType.KeyVerificationDone]: 'messages.MKeyVerificationConclusion',
    [EventType.CallInvite]: 'messages.TextualEvent',
    [EventType.CallAnswer]: 'messages.TextualEvent',
    [EventType.CallHangup]: 'messages.TextualEvent',
    [EventType.CallReject]: 'messages.TextualEvent',
};

const stateEventTileTypes = {
    [EventType.RoomEncryption]: 'messages.EncryptionEvent',
    [EventType.RoomCanonicalAlias]: 'messages.TextualEvent',
    [EventType.RoomCreate]: 'messages.RoomCreate',
    [EventType.RoomMember]: 'messages.TextualEvent',
    [EventType.RoomName]: 'messages.TextualEvent',
    [EventType.RoomAvatar]: 'messages.RoomAvatarEvent',
    [EventType.RoomThirdPartyInvite]: 'messages.TextualEvent',
    [EventType.RoomHistoryVisibility]: 'messages.TextualEvent',
    [EventType.RoomTopic]: 'messages.TextualEvent',
    [EventType.RoomPowerLevels]: 'messages.TextualEvent',
    [EventType.RoomPinnedEvents]: 'messages.TextualEvent',
    [EventType.RoomServerAcl]: 'messages.TextualEvent',
    // TODO: Enable support for m.widget event type (https://github.com/vector-im/element-web/issues/13111)
    'im.vector.modular.widgets': 'messages.TextualEvent',
    [WIDGET_LAYOUT_EVENT_TYPE]: 'messages.TextualEvent',
    [EventType.RoomTombstone]: 'messages.TextualEvent',
    [EventType.RoomJoinRules]: 'messages.TextualEvent',
    [EventType.RoomGuestAccess]: 'messages.TextualEvent',
    'm.room.related_groups': 'messages.TextualEvent', // legacy communities flair
};

const stateEventSingular = new Set([
    EventType.RoomEncryption,
    EventType.RoomCanonicalAlias,
    EventType.RoomCreate,
    EventType.RoomName,
    EventType.RoomAvatar,
    EventType.RoomHistoryVisibility,
    EventType.RoomTopic,
    EventType.RoomPowerLevels,
    EventType.RoomPinnedEvents,
    EventType.RoomServerAcl,
    WIDGET_LAYOUT_EVENT_TYPE,
    EventType.RoomTombstone,
    EventType.RoomJoinRules,
    EventType.RoomGuestAccess,
    'm.room.related_groups',
]);

// Add all the Mjolnir stuff to the renderer
for (const evType of ALL_RULE_TYPES) {
    stateEventTileTypes[evType] = 'messages.TextualEvent';
}

export function getHandlerTile(ev) {
    const type = ev.getType();

    // don't show verification requests we're not involved in,
    // not even when showing hidden events
    if (type === "m.room.message") {
        const content = ev.getContent();
        if (content && content.msgtype === "m.key.verification.request") {
            const client = MatrixClientPeg.get();
            const me = client && client.getUserId();
            if (ev.getSender() !== me && content.to !== me) {
                return undefined;
            } else {
                return "messages.MKeyVerificationRequest";
            }
        }
    }
    // these events are sent by both parties during verification, but we only want to render one
    // tile once the verification concludes, so filter out the one from the other party.
    if (type === "m.key.verification.done") {
        const client = MatrixClientPeg.get();
        const me = client && client.getUserId();
        if (ev.getSender() !== me) {
            return undefined;
        }
    }

    // sometimes MKeyVerificationConclusion declines to render.  Jankily decline to render and
    // fall back to showing hidden events, if we're viewing hidden events
    // XXX: This is extremely a hack. Possibly these components should have an interface for
    // declining to render?
    if (type === "m.key.verification.cancel" || type === "m.key.verification.done") {
        const MKeyVerificationConclusion = sdk.getComponent("messages.MKeyVerificationConclusion");
        if (!MKeyVerificationConclusion.prototype._shouldRender.call(null, ev, ev.request)) {
            return;
        }
    }

    // TODO: Enable support for m.widget event type (https://github.com/vector-im/element-web/issues/13111)
    if (type === "im.vector.modular.widgets") {
        let type = ev.getContent()['type'];
        if (!type) {
            // deleted/invalid widget - try the past widget type
            type = ev.getPrevContent()['type'];
        }

        if (WidgetType.JITSI.matches(type)) {
            return "messages.MJitsiWidgetEvent";
        }
    }

    if (ev.isState()) {
        if (stateEventSingular.has(type) && ev.getStateKey() !== "") return undefined;
        return stateEventTileTypes[type];
    }

    return eventTileTypes[type];
}

const MAX_READ_AVATARS = 5;

// Our component structure for EventTiles on the timeline is:
//
// .-EventTile------------------------------------------------.
// | MemberAvatar (SenderProfile)                   TimeStamp |
// |    .-{Message,Textual}Event---------------. Read Avatars |
// |    |   .-MFooBody-------------------.     |              |
// |    |   |  (only if MessageEvent)    |     |              |
// |    |   '----------------------------'     |              |
// |    '--------------------------------------'              |
// '----------------------------------------------------------'

interface IReadReceiptProps {
    userId: string;
    roomMember: RoomMember;
    ts: number;
}

interface IProps {
    // the MatrixEvent to show
    mxEvent: MatrixEvent;

    // true if mxEvent is redacted. This is a prop because using mxEvent.isRedacted()
    // might not be enough when deciding shouldComponentUpdate - prevProps.mxEvent
    // references the same this.props.mxEvent.
    isRedacted?: boolean;

    // true if this is a continuation of the previous event (which has the
    // effect of not showing another avatar/displayname
    continuation?: boolean;

    // true if this is the last event in the timeline (which has the effect
    // of always showing the timestamp)
    last?: boolean;

    // true if the event is the last event in a section (adds a css class for
    // targeting)
    lastInSection?: boolean;

    // True if the event is the last successful (sent) event.
    lastSuccessful?: boolean;

    // true if this is search context (which has the effect of greying out
    // the text
    contextual?: boolean;

    // a list of words to highlight, ordered by longest first
    highlights?: string[];

    // link URL for the highlights
    highlightLink?: string;

    // should show URL previews for this event
    showUrlPreview?: boolean;

    // is this the focused event
    isSelectedEvent?: boolean;

    // callback called when dynamic content in events are loaded
    onHeightChanged?: () => void;

    // a list of read-receipts we should show. Each object has a 'roomMember' and 'ts'.
    readReceipts?: IReadReceiptProps[];

    // opaque readreceipt info for each userId; used by ReadReceiptMarker
    // to manage its animations. Should be an empty object when the room
    // first loads
    readReceiptMap?: any;

    // A function which is used to check if the parent panel is being
    // unmounted, to avoid unnecessary work. Should return true if we
    // are being unmounted.
    checkUnmounting?: () => boolean;

    // the status of this event - ie, mxEvent.status. Denormalised to here so
    // that we can tell when it changes.
    eventSendStatus?: string;

    // the shape of the tile. by default, the layout is intended for the
    // normal room timeline.  alternative values are: "file_list", "file_grid"
    // and "notif".  This could be done by CSS, but it'd be horribly inefficient.
    // It could also be done by subclassing EventTile, but that'd be quite
    // boiilerplatey.  So just make the necessary render decisions conditional
    // for now.
    tileShape?: 'notif' | 'file_grid';

    // show twelve hour timestamps
    isTwelveHour?: boolean;

    // helper function to access relations for this event
    getRelationsForEvent?: (eventId: string, relationType: string, eventType: string) => Relations;

    // whether to show reactions for this event
    showReactions?: boolean;

    // which layout to use
    layout: Layout;

    // whether or not to show flair at all
    enableFlair?: boolean;

    // whether or not to show read receipts
    showReadReceipts?: boolean;

    // Used while editing, to pass the event, and to preserve editor state
    // from one editor instance to another when remounting the editor
    // upon receiving the remote echo for an unsent event.
    editState?: EditorStateTransfer;

    // Event ID of the event replacing the content of this event, if any
    replacingEventId?: string;

    // Helper to build permalinks for the room
    permalinkCreator?: RoomPermalinkCreator;

    // Symbol of the root node
    as?: string

    // whether or not to always show timestamps
    alwaysShowTimestamps?: boolean
}

interface IState {
    // Whether the action bar is focused.
    actionBarFocused: boolean;
    // Whether all read receipts are being displayed. If not, only display
    // a truncation of them.
    allReadAvatars: boolean;
    // Whether the event's sender has been verified.
    verified: string;
    // Whether onRequestKeysClick has been called since mounting.
    previouslyRequestedKeys: boolean;
    // The Relations model from the JS SDK for reactions to `mxEvent`
    reactions: Relations;

    hover: boolean;
}

@replaceableComponent("views.rooms.EventTile")
export default class EventTile extends React.Component<IProps, IState> {
    private suppressReadReceiptAnimation: boolean;
    private isListeningForReceipts: boolean;
    private ref: React.RefObject<unknown>;
    private tile = React.createRef();
    private replyThread = React.createRef();

    static defaultProps = {
        // no-op function because onHeightChanged is optional yet some sub-components assume its existence
        onHeightChanged: function() {},
    };

    static contextType = MatrixClientContext;

    constructor(props, context) {
        super(props, context);

        this.state = {
            // Whether the action bar is focused.
            actionBarFocused: false,
            // Whether all read receipts are being displayed. If not, only display
            // a truncation of them.
            allReadAvatars: false,
            // Whether the event's sender has been verified.
            verified: null,
            // Whether onRequestKeysClick has been called since mounting.
            previouslyRequestedKeys: false,
            // The Relations model from the JS SDK for reactions to `mxEvent`
            reactions: this.getReactions(),

            hover: false,
        };

        // don't do RR animations until we are mounted
        this.suppressReadReceiptAnimation = true;

        // Throughout the component we manage a read receipt listener to see if our tile still
        // qualifies for a "sent" or "sending" state (based on their relevant conditions). We
        // don't want to over-subscribe to the read receipt events being fired, so we use a flag
        // to determine if we've already subscribed and use a combination of other flags to find
        // out if we should even be subscribed at all.
        this.isListeningForReceipts = false;

        this.ref = React.createRef();
    }

    /**
     * When true, the tile qualifies for some sort of special read receipt. This could be a 'sending'
     * or 'sent' receipt, for example.
     * @returns {boolean}
     */
    private get isEligibleForSpecialReceipt() {
        // First, if there are other read receipts then just short-circuit this.
        if (this.props.readReceipts && this.props.readReceipts.length > 0) return false;
        if (!this.props.mxEvent) return false;

        // Sanity check (should never happen, but we shouldn't explode if it does)
        const room = this.context.getRoom(this.props.mxEvent.getRoomId());
        if (!room) return false;

        // Quickly check to see if the event was sent by us. If it wasn't, it won't qualify for
        // special read receipts.
        const myUserId = MatrixClientPeg.get().getUserId();
        if (this.props.mxEvent.getSender() !== myUserId) return false;

        // Finally, determine if the type is relevant to the user. This notably excludes state
        // events and pretty much anything that can't be sent by the composer as a message. For
        // those we rely on local echo giving the impression of things changing, and expect them
        // to be quick.
        const simpleSendableEvents = [
            EventType.Sticker,
            EventType.RoomMessage,
            EventType.RoomMessageEncrypted,
        ];
        if (!simpleSendableEvents.includes(this.props.mxEvent.getType())) return false;

        // Default case
        return true;
    }

    private get shouldShowSentReceipt() {
        // If we're not even eligible, don't show the receipt.
        if (!this.isEligibleForSpecialReceipt) return false;

        // We only show the 'sent' receipt on the last successful event.
        if (!this.props.lastSuccessful) return false;

        // Check to make sure the sending state is appropriate. A null/undefined send status means
        // that the message is 'sent', so we're just double checking that it's explicitly not sent.
        if (this.props.eventSendStatus && this.props.eventSendStatus !== 'sent') return false;

        // If anyone has read the event besides us, we don't want to show a sent receipt.
        const receipts = this.props.readReceipts || [];
        const myUserId = MatrixClientPeg.get().getUserId();
        if (receipts.some(r => r.userId !== myUserId)) return false;

        // Finally, we should show a receipt.
        return true;
    }

    private get shouldShowSendingReceipt() {
        // If we're not even eligible, don't show the receipt.
        if (!this.isEligibleForSpecialReceipt) return false;

        // Check the event send status to see if we are pending. Null/undefined status means the
        // message was sent, so check for that and 'sent' explicitly.
        if (!this.props.eventSendStatus || this.props.eventSendStatus === 'sent') return false;

        // Default to showing - there's no other event properties/behaviours we care about at
        // this point.
        return true;
    }

    // TODO: [REACT-WARNING] Move into constructor
    // eslint-disable-next-line camelcase
    UNSAFE_componentWillMount() {
        this.verifyEvent(this.props.mxEvent);
    }

    componentDidMount() {
        this.suppressReadReceiptAnimation = false;
        const client = this.context;
        client.on("deviceVerificationChanged", this.onDeviceVerificationChanged);
        client.on("userTrustStatusChanged", this.onUserVerificationChanged);
        this.props.mxEvent.on("Event.decrypted", this.onDecrypted);
        if (this.props.showReactions) {
            this.props.mxEvent.on("Event.relationsCreated", this.onReactionsCreated);
        }

        if (this.shouldShowSentReceipt || this.shouldShowSendingReceipt) {
            client.on("Room.receipt", this.onRoomReceipt);
            this.isListeningForReceipts = true;
        }
    }

    // TODO: [REACT-WARNING] Replace with appropriate lifecycle event
    // eslint-disable-next-line camelcase
    UNSAFE_componentWillReceiveProps(nextProps) {
        // re-check the sender verification as outgoing events progress through
        // the send process.
        if (nextProps.eventSendStatus !== this.props.eventSendStatus) {
            this.verifyEvent(nextProps.mxEvent);
        }
    }

    shouldComponentUpdate(nextProps, nextState) {
        if (objectHasDiff(this.state, nextState)) {
            return true;
        }

        return !this.propsEqual(this.props, nextProps);
    }

    componentWillUnmount() {
        const client = this.context;
        client.removeListener("deviceVerificationChanged", this.onDeviceVerificationChanged);
        client.removeListener("userTrustStatusChanged", this.onUserVerificationChanged);
        client.removeListener("Room.receipt", this.onRoomReceipt);
        this.isListeningForReceipts = false;
        this.props.mxEvent.removeListener("Event.decrypted", this.onDecrypted);
        if (this.props.showReactions) {
            this.props.mxEvent.removeListener("Event.relationsCreated", this.onReactionsCreated);
        }
    }

    componentDidUpdate(prevProps, prevState, snapshot) {
        // If we're not listening for receipts and expect to be, register a listener.
        if (!this.isListeningForReceipts && (this.shouldShowSentReceipt || this.shouldShowSendingReceipt)) {
            this.context.on("Room.receipt", this.onRoomReceipt);
            this.isListeningForReceipts = true;
        }
    }

    private onRoomReceipt = (ev, room) => {
        // ignore events for other rooms
        const tileRoom = MatrixClientPeg.get().getRoom(this.props.mxEvent.getRoomId());
        if (room !== tileRoom) return;

        if (!this.shouldShowSentReceipt && !this.shouldShowSendingReceipt && !this.isListeningForReceipts) {
            return;
        }

        // We force update because we have no state or prop changes to queue up, instead relying on
        // the getters we use here to determine what needs rendering.
        this.forceUpdate(() => {
            // Per elsewhere in this file, we can remove the listener once we will have no further purpose for it.
            if (!this.shouldShowSentReceipt && !this.shouldShowSendingReceipt) {
                this.context.removeListener("Room.receipt", this.onRoomReceipt);
                this.isListeningForReceipts = false;
            }
        });
    };

    /** called when the event is decrypted after we show it.
     */
    private onDecrypted = () => {
        // we need to re-verify the sending device.
        // (we call onHeightChanged in verifyEvent to handle the case where decryption
        // has caused a change in size of the event tile)
        this.verifyEvent(this.props.mxEvent);
        this.forceUpdate();
    };

    private onDeviceVerificationChanged = (userId, device) => {
        if (userId === this.props.mxEvent.getSender()) {
            this.verifyEvent(this.props.mxEvent);
        }
    };

    private onUserVerificationChanged = (userId, _trustStatus) => {
        if (userId === this.props.mxEvent.getSender()) {
            this.verifyEvent(this.props.mxEvent);
        }
    };

    private async verifyEvent(mxEvent) {
        if (!mxEvent.isEncrypted()) {
            return;
        }

        const encryptionInfo = this.context.getEventEncryptionInfo(mxEvent);
        const senderId = mxEvent.getSender();
        const userTrust = this.context.checkUserTrust(senderId);

        if (encryptionInfo.mismatchedSender) {
            // something definitely wrong is going on here
            this.setState({
                verified: E2E_STATE.WARNING,
            }, this.props.onHeightChanged); // Decryption may have caused a change in size
            return;
        }

        if (!userTrust.isCrossSigningVerified()) {
            // user is not verified, so default to everything is normal
            this.setState({
                verified: E2E_STATE.NORMAL,
            }, this.props.onHeightChanged); // Decryption may have caused a change in size
            return;
        }

        const eventSenderTrust = encryptionInfo.sender && this.context.checkDeviceTrust(
            senderId, encryptionInfo.sender.deviceId,
        );
        if (!eventSenderTrust) {
            this.setState({
                verified: E2E_STATE.UNKNOWN,
            }, this.props.onHeightChanged); // Decryption may have caused a change in size
            return;
        }

        if (!eventSenderTrust.isVerified()) {
            this.setState({
                verified: E2E_STATE.WARNING,
            }, this.props.onHeightChanged); // Decryption may have caused a change in size
            return;
        }

        if (!encryptionInfo.authenticated) {
            this.setState({
                verified: E2E_STATE.UNAUTHENTICATED,
            }, this.props.onHeightChanged); // Decryption may have caused a change in size
            return;
        }

        this.setState({
            verified: E2E_STATE.VERIFIED,
        }, this.props.onHeightChanged); // Decryption may have caused a change in size
    }

    private propsEqual(objA, objB) {
        const keysA = Object.keys(objA);
        const keysB = Object.keys(objB);

        if (keysA.length !== keysB.length) {
            return false;
        }

        for (let i = 0; i < keysA.length; i++) {
            const key = keysA[i];

            if (!objB.hasOwnProperty(key)) {
                return false;
            }

            // need to deep-compare readReceipts
            if (key === 'readReceipts') {
                const rA = objA[key];
                const rB = objB[key];
                if (rA === rB) {
                    continue;
                }

                if (!rA || !rB) {
                    return false;
                }

                if (rA.length !== rB.length) {
                    return false;
                }
                for (let j = 0; j < rA.length; j++) {
                    if (rA[j].userId !== rB[j].userId) {
                        return false;
                    }
                    // one has a member set and the other doesn't?
                    if (rA[j].roomMember !== rB[j].roomMember) {
                        return false;
                    }
                }
            } else {
                if (objA[key] !== objB[key]) {
                    return false;
                }
            }
        }
        return true;
    }

    shouldHighlight() {
        const actions = this.context.getPushActionsForEvent(this.props.mxEvent.replacingEvent() || this.props.mxEvent);
        if (!actions || !actions.tweaks) { return false; }

        // don't show self-highlights from another of our clients
        if (this.props.mxEvent.getSender() === this.context.credentials.userId) {
            return false;
        }

        return actions.tweaks.highlight;
    }

    toggleAllReadAvatars = () => {
        this.setState({
            allReadAvatars: !this.state.allReadAvatars,
        });
    };

    getReadAvatars() {
        if (this.shouldShowSentReceipt || this.shouldShowSendingReceipt) {
            return <SentReceipt messageState={this.props.mxEvent.getAssociatedStatus()} />;
        }

        // return early if there are no read receipts
        if (!this.props.readReceipts || this.props.readReceipts.length === 0) {
            // We currently must include `mx_EventTile_readAvatars` in the DOM
            // of all events, as it is the positioned parent of the animated
            // read receipts. We can't let it unmount when a receipt moves
            // events, so for now we mount it for all events. Without it, the
            // animation will start from the top of the timeline (because it
            // lost its container).
            // See also https://github.com/vector-im/element-web/issues/17561
            return (
                <div className="mx_EventTile_msgOption">
                    <span className="mx_EventTile_readAvatars" />
                </div>
            );
        }

        const ReadReceiptMarker = sdk.getComponent('rooms.ReadReceiptMarker');
        const avatars = [];
        const receiptOffset = 15;
        let left = 0;

        const receipts = this.props.readReceipts;

        for (let i = 0; i < receipts.length; ++i) {
            const receipt = receipts[i];

            let hidden = true;
            if ((i < MAX_READ_AVATARS) || this.state.allReadAvatars) {
                hidden = false;
            }
            // TODO: we keep the extra read avatars in the dom to make animation simpler
            // we could optimise this to reduce the dom size.

            // If hidden, set offset equal to the offset of the final visible avatar or
            // else set it proportional to index
            left = (hidden ? MAX_READ_AVATARS - 1 : i) * -receiptOffset;

            const userId = receipt.userId;
            let readReceiptInfo;

            if (this.props.readReceiptMap) {
                readReceiptInfo = this.props.readReceiptMap[userId];
                if (!readReceiptInfo) {
                    readReceiptInfo = {};
                    this.props.readReceiptMap[userId] = readReceiptInfo;
                }
            }

            // add to the start so the most recent is on the end (ie. ends up rightmost)
            avatars.unshift(
                <ReadReceiptMarker key={userId} member={receipt.roomMember}
                    fallbackUserId={userId}
                    leftOffset={left} hidden={hidden}
                    readReceiptInfo={readReceiptInfo}
                    checkUnmounting={this.props.checkUnmounting}
                    suppressAnimation={this.suppressReadReceiptAnimation}
                    onClick={this.toggleAllReadAvatars}
                    timestamp={receipt.ts}
                    showTwelveHour={this.props.isTwelveHour}
                />,
            );
        }
        let remText;
        if (!this.state.allReadAvatars) {
            const remainder = receipts.length - MAX_READ_AVATARS;
            if (remainder > 0) {
                remText = <span className="mx_EventTile_readAvatarRemainder"
                    onClick={this.toggleAllReadAvatars}
                    style={{ right: "calc(" + toRem(-left) + " + " + receiptOffset + "px)" }}>{ remainder }+
                </span>;
            }
        }

        return (
            <div className="mx_EventTile_msgOption">
                <span className="mx_EventTile_readAvatars">
                    { remText }
                    { avatars }
                </span>
            </div>
        )
    }

    onSenderProfileClick = event => {
        const mxEvent = this.props.mxEvent;
        dis.dispatch({
            action: 'insert_mention',
            user_id: mxEvent.getSender(),
        });
    };

    onRequestKeysClick = () => {
        this.setState({
            // Indicate in the UI that the keys have been requested (this is expected to
            // be reset if the component is mounted in the future).
            previouslyRequestedKeys: true,
        });

        // Cancel any outgoing key request for this event and resend it. If a response
        // is received for the request with the required keys, the event could be
        // decrypted successfully.
        this.context.cancelAndResendEventRoomKeyRequest(this.props.mxEvent);
    };

    onPermalinkClicked = e => {
        // This allows the permalink to be opened in a new tab/window or copied as
        // matrix.to, but also for it to enable routing within Element when clicked.
        e.preventDefault();
        dis.dispatch({
            action: 'view_room',
            event_id: this.props.mxEvent.getId(),
            highlighted: true,
            room_id: this.props.mxEvent.getRoomId(),
        });
    };

    private renderE2EPadlock() {
        const ev = this.props.mxEvent;

        // event could not be decrypted
        if (ev.getContent().msgtype === 'm.bad.encrypted') {
            return <E2ePadlockUndecryptable />;
        }

        // event is encrypted, display padlock corresponding to whether or not it is verified
        if (ev.isEncrypted()) {
            if (this.state.verified === E2E_STATE.NORMAL) {
                return; // no icon if we've not even cross-signed the user
            } else if (this.state.verified === E2E_STATE.VERIFIED) {
                return; // no icon for verified
            } else if (this.state.verified === E2E_STATE.UNAUTHENTICATED) {
                return (<E2ePadlockUnauthenticated />);
            } else if (this.state.verified === E2E_STATE.UNKNOWN) {
                return (<E2ePadlockUnknown />);
            } else {
                return (<E2ePadlockUnverified />);
            }
        }

        if (this.context.isRoomEncrypted(ev.getRoomId())) {
            // else if room is encrypted
            // and event is being encrypted or is not_sent (Unknown Devices/Network Error)
            if (ev.status === EventStatus.ENCRYPTING) {
                return;
            }
            if (ev.status === EventStatus.NOT_SENT) {
                return;
            }
            if (ev.isState()) {
                return; // we expect this to be unencrypted
            }
            // if the event is not encrypted, but it's an e2e room, show the open padlock
            return <E2ePadlockUnencrypted />;
        }

        // no padlock needed
        return null;
    }

    onActionBarFocusChange = focused => {
        this.setState({
            actionBarFocused: focused,
        });
    };

    getTile = () => this.tile.current;

    getReplyThread = () => this.replyThread.current;

    getReactions = () => {
        if (
            !this.props.showReactions ||
            !this.props.getRelationsForEvent
        ) {
            return null;
        }
        const eventId = this.props.mxEvent.getId();
        return this.props.getRelationsForEvent(eventId, "m.annotation", "m.reaction");
    };

    private onReactionsCreated = (relationType, eventType) => {
        if (relationType !== "m.annotation" || eventType !== "m.reaction") {
            return;
        }
        this.props.mxEvent.removeListener("Event.relationsCreated", this.onReactionsCreated);
        this.setState({
            reactions: this.getReactions(),
        });
    };

    render() {
        const MessageTimestamp = sdk.getComponent('messages.MessageTimestamp');
        const SenderProfile = sdk.getComponent('messages.SenderProfile');
        const MemberAvatar = sdk.getComponent('avatars.MemberAvatar');

        //console.info("EventTile showUrlPreview for %s is %s", this.props.mxEvent.getId(), this.props.showUrlPreview);

        const content = this.props.mxEvent.getContent();
        const msgtype = content.msgtype;
        const eventType = this.props.mxEvent.getType();

        let tileHandler = getHandlerTile(this.props.mxEvent);

        // Info messages are basically information about commands processed on a room
        const isBubbleMessage = eventType.startsWith("m.key.verification") ||
            (eventType === EventType.RoomMessage && msgtype && msgtype.startsWith("m.key.verification")) ||
            (eventType === EventType.RoomCreate) ||
            (eventType === EventType.RoomEncryption) ||
            (tileHandler === "messages.MJitsiWidgetEvent");
        let isInfoMessage = (
            !isBubbleMessage && eventType !== EventType.RoomMessage &&
            eventType !== EventType.Sticker && eventType !== EventType.RoomCreate
        );

        // If we're showing hidden events in the timeline, we should use the
        // source tile when there's no regular tile for an event and also for
        // replace relations (which otherwise would display as a confusing
        // duplicate of the thing they are replacing).
        if (SettingsStore.getValue("showHiddenEventsInTimeline") && !haveTileForEvent(this.props.mxEvent)) {
            tileHandler = "messages.ViewSourceEvent";
            // Reuse info message avatar and sender profile styling
            isInfoMessage = true;
        }
        // This shouldn't happen: the caller should check we support this type
        // before trying to instantiate us
        if (!tileHandler) {
            const {mxEvent} = this.props;
            console.warn(`Event type not supported: type:${mxEvent.getType()} isState:${mxEvent.isState()}`);
            return <div className="mx_EventTile mx_EventTile_info mx_MNoticeBody">
                <div className="mx_EventTile_line">
                    { _t('This event could not be displayed') }
                </div>
            </div>;
        }
        const EventTileType = sdk.getComponent(tileHandler);

        const isSending = (['sending', 'queued', 'encrypting'].indexOf(this.props.eventSendStatus) !== -1);
        const isRedacted = isMessageEvent(this.props.mxEvent) && this.props.isRedacted;
        const isEncryptionFailure = this.props.mxEvent.isDecryptionFailure();

        const isEditing = !!this.props.editState;
        const classes = classNames({
            mx_EventTile_bubbleContainer: isBubbleMessage,
            mx_EventTile: true,
            mx_EventTile_isEditing: isEditing,
            mx_EventTile_info: isInfoMessage,
            mx_EventTile_12hr: this.props.isTwelveHour,
            // Note: we keep the `sending` state class for tests, not for our styles
            mx_EventTile_sending: !isEditing && isSending,
            mx_EventTile_highlight: this.props.tileShape === 'notif' ? false : this.shouldHighlight(),
            mx_EventTile_selected: this.props.isSelectedEvent,
            mx_EventTile_continuation: this.props.tileShape ? '' : this.props.continuation,
            mx_EventTile_last: this.props.last,
            mx_EventTile_lastInSection: this.props.lastInSection,
            mx_EventTile_contextual: this.props.contextual,
            mx_EventTile_actionBarFocused: this.state.actionBarFocused,
            mx_EventTile_verified: !isBubbleMessage && this.state.verified === E2E_STATE.VERIFIED,
            mx_EventTile_unverified: !isBubbleMessage && this.state.verified === E2E_STATE.WARNING,
            mx_EventTile_unknown: !isBubbleMessage && this.state.verified === E2E_STATE.UNKNOWN,
            mx_EventTile_bad: isEncryptionFailure,
            mx_EventTile_emote: msgtype === 'm.emote',
        });

        // If the tile is in the Sending state, don't speak the message.
        const ariaLive = (this.props.eventSendStatus !== null) ? 'off' : undefined;

        let permalink = "#";
        if (this.props.permalinkCreator) {
            permalink = this.props.permalinkCreator.forEvent(this.props.mxEvent.getId());
        }

        // we can't use local echoes as scroll tokens, because their event IDs change.
        // Local echos have a send "status".
        const scrollToken = this.props.mxEvent.status
            ? undefined
            : this.props.mxEvent.getId();

        let avatar;
        let sender;
        let avatarSize;
        let needsSenderProfile;

        if (this.props.tileShape === "notif") {
            avatarSize = 24;
            needsSenderProfile = true;
        } else if (tileHandler === 'messages.RoomCreate' || isBubbleMessage) {
            avatarSize = 0;
            needsSenderProfile = false;
        } else if (isInfoMessage) {
            // a small avatar, with no sender profile, for
            // joins/parts/etc
            avatarSize = 14;
            needsSenderProfile = false;
        } else if (this.props.layout == Layout.IRC) {
            avatarSize = 14;
            needsSenderProfile = true;
        } else if (this.props.continuation && this.props.tileShape !== "file_grid") {
            // no avatar or sender profile for continuation messages
            avatarSize = 0;
            needsSenderProfile = false;
        } else {
            avatarSize = 30;
            needsSenderProfile = true;
        }

        if (this.props.mxEvent.sender && avatarSize) {
            let member;
            // set member to receiver (target) if it is a 3PID invite
            // so that the correct avatar is shown as the text is
            // `$target accepted the invitation for $email`
            if (this.props.mxEvent.getContent().third_party_invite) {
                member = this.props.mxEvent.target;
            } else {
                member = this.props.mxEvent.sender;
            }
            avatar = (
                <div className="mx_EventTile_avatar">
                    <MemberAvatar member={member}
                        width={avatarSize} height={avatarSize}
                        viewUserOnClick={true}
                    />
                </div>
            );
        }

        if (needsSenderProfile) {
            if (!this.props.tileShape) {
                sender = <SenderProfile onClick={this.onSenderProfileClick}
                    mxEvent={this.props.mxEvent}
                    enableFlair={this.props.enableFlair}
                />;
            } else {
                sender = <SenderProfile mxEvent={this.props.mxEvent} enableFlair={this.props.enableFlair} />;
            }
        }

        const MessageActionBar = sdk.getComponent('messages.MessageActionBar');
        const actionBar = !isEditing ? <MessageActionBar
            mxEvent={this.props.mxEvent}
            reactions={this.state.reactions}
            permalinkCreator={this.props.permalinkCreator}
            getTile={this.getTile}
            getReplyThread={this.getReplyThread}
            onFocusChange={this.onActionBarFocusChange}
        /> : undefined;

        const showTimestamp = this.props.mxEvent.getTs() &&
            (this.props.alwaysShowTimestamps || this.props.last || this.state.hover || this.state.actionBarFocused);
        const timestamp = showTimestamp ?
            <MessageTimestamp showTwelveHour={this.props.isTwelveHour} ts={this.props.mxEvent.getTs()} /> : null;

        const keyRequestHelpText =
            <div className="mx_EventTile_keyRequestInfo_tooltip_contents">
                <p>
                    { this.state.previouslyRequestedKeys ?
                        _t( 'Your key share request has been sent - please check your other sessions ' +
                            'for key share requests.') :
                        _t( 'Key share requests are sent to your other sessions automatically. If you ' +
                            'rejected or dismissed the key share request on your other sessions, click ' +
                            'here to request the keys for this session again.')
                    }
                </p>
                <p>
                    { _t( 'If your other sessions do not have the key for this message you will not ' +
                            'be able to decrypt them.')
                    }
                </p>
            </div>;
        const keyRequestInfoContent = this.state.previouslyRequestedKeys ?
            _t('Key request sent.') :
            _t(
                '<requestLink>Re-request encryption keys</requestLink> from your other sessions.',
                {},
                {'requestLink': (sub) => <a onClick={this.onRequestKeysClick}>{ sub }</a>},
            );

        const TooltipButton = sdk.getComponent('elements.TooltipButton');
        const keyRequestInfo = isEncryptionFailure && !isRedacted ?
            <div className="mx_EventTile_keyRequestInfo">
                <span className="mx_EventTile_keyRequestInfo_text">
                    { keyRequestInfoContent }
                </span>
                <TooltipButton helpText={keyRequestHelpText} />
            </div> : null;

        let reactionsRow;
        if (!isRedacted) {
            const ReactionsRow = sdk.getComponent('messages.ReactionsRow');
            reactionsRow = <ReactionsRow
                mxEvent={this.props.mxEvent}
                reactions={this.state.reactions}
            />;
        }

        const linkedTimestamp = <a
            href={permalink}
            onClick={this.onPermalinkClicked}
            aria-label={formatTime(new Date(this.props.mxEvent.getTs()), this.props.isTwelveHour)}
        >
            { timestamp }
        </a>;

        const useIRCLayout = this.props.layout == Layout.IRC;
        const groupTimestamp = !useIRCLayout ? linkedTimestamp : null;
        const ircTimestamp = useIRCLayout ? linkedTimestamp : null;
        const groupPadlock = !useIRCLayout && !isBubbleMessage && this.renderE2EPadlock();
        const ircPadlock = useIRCLayout && !isBubbleMessage && this.renderE2EPadlock();

        let msgOption;
        if (this.props.showReadReceipts) {
            const readAvatars = this.getReadAvatars();
            msgOption = readAvatars;
        }

        switch (this.props.tileShape) {
            case 'notif': {
                const room = this.context.getRoom(this.props.mxEvent.getRoomId());
                return React.createElement(this.props.as || "li", {
                    "className": classes,
                    "aria-live": ariaLive,
                    "aria-atomic": true,
                    "data-scroll-tokens": scrollToken,
                }, [
                    <div className="mx_EventTile_roomName" key="mx_EventTile_roomName">
                        <RoomAvatar room={room} width={28} height={28} />
                        <a href={permalink} onClick={this.onPermalinkClicked}>
                            { room ? room.name : '' }
                        </a>
                    </div>,
                    <div className="mx_EventTile_senderDetails" key="mx_EventTile_senderDetails">
                        { avatar }
                        <a href={permalink} onClick={this.onPermalinkClicked}>
                            { sender }
                            { timestamp }
                        </a>
                    </div>,
                    <div className="mx_EventTile_line" key="mx_EventTile_line">
                        <EventTileType ref={this.tile}
                            mxEvent={this.props.mxEvent}
                            highlights={this.props.highlights}
                            highlightLink={this.props.highlightLink}
                            showUrlPreview={this.props.showUrlPreview}
                            onHeightChanged={this.props.onHeightChanged}
                        />
                    </div>,
                ]);
            }
            case 'file_grid': {
                return React.createElement(this.props.as || "li", {
                    "className": classes,
                    "aria-live": ariaLive,
                    "aria-atomic": true,
                    "data-scroll-tokens": scrollToken,
                }, [
                    <div className="mx_EventTile_line" key="mx_EventTile_line">
                        <EventTileType ref={this.tile}
                            mxEvent={this.props.mxEvent}
                            highlights={this.props.highlights}
                            highlightLink={this.props.highlightLink}
                            showUrlPreview={this.props.showUrlPreview}
                            tileShape={this.props.tileShape}
                            onHeightChanged={this.props.onHeightChanged}
                        />
                    </div>,
                    <a
                        className="mx_EventTile_senderDetailsLink"
                        key="mx_EventTile_senderDetailsLink"
                        href={permalink}
                        onClick={this.onPermalinkClicked}
                    >
                        <div className="mx_EventTile_senderDetails">
                            { sender }
                            { timestamp }
                        </div>
                    </a>,
                ]);
            }

<<<<<<< HEAD
=======
            case 'reply':
            case 'reply_preview': {
                let thread;
                if (this.props.tileShape === 'reply_preview') {
                    thread = ReplyThread.makeThread(
                        this.props.mxEvent,
                        this.props.onHeightChanged,
                        this.props.permalinkCreator,
                        this.replyThread,
                        null,
                        this.props.alwaysShowTimestamps || this.state.hover,
                    );
                }
                return React.createElement(this.props.as || "li", {
                    "className": classes,
                    "aria-live": ariaLive,
                    "aria-atomic": true,
                    "data-scroll-tokens": scrollToken,
                }, [
                    ircTimestamp,
                    avatar,
                    sender,
                    ircPadlock,
                    <div className="mx_EventTile_reply" key="mx_EventTile_reply">
                        { groupTimestamp }
                        { groupPadlock }
                        { thread }
                        <EventTileType ref={this.tile}
                            mxEvent={this.props.mxEvent}
                            highlights={this.props.highlights}
                            highlightLink={this.props.highlightLink}
                            onHeightChanged={this.props.onHeightChanged}
                            replacingEventId={this.props.replacingEventId}
                            showUrlPreview={false}
                        />
                    </div>,
                ]);
            }
>>>>>>> 520763a0
            default: {
                const thread = ReplyThread.makeThread(
                    this.props.mxEvent,
                    this.props.onHeightChanged,
                    this.props.permalinkCreator,
                    this.replyThread,
                    this.props.layout,
                    this.props.alwaysShowTimestamps || this.state.hover,
                );

                // tab-index=-1 to allow it to be focusable but do not add tab stop for it, primarily for screen readers
                return (
                    React.createElement(this.props.as || "li", {
                        "ref": this.ref,
                        "className": classes,
                        "tabIndex": -1,
                        "aria-live": ariaLive,
                        "aria-atomic": "true",
                        "data-scroll-tokens": scrollToken,
                        "onMouseEnter": () => this.setState({ hover: true }),
                        "onMouseLeave": () => this.setState({ hover: false }),
                    }, [
                        ircTimestamp,
                        sender,
                        ircPadlock,
                        <div className="mx_EventTile_line" key="mx_EventTile_line">
                            { groupTimestamp }
                            { groupPadlock }
                            { thread }
                            <EventTileType ref={this.tile}
                                mxEvent={this.props.mxEvent}
                                replacingEventId={this.props.replacingEventId}
                                editState={this.props.editState}
                                highlights={this.props.highlights}
                                highlightLink={this.props.highlightLink}
                                showUrlPreview={this.props.showUrlPreview}
                                permalinkCreator={this.props.permalinkCreator}
                                onHeightChanged={this.props.onHeightChanged}
                            />
                            { keyRequestInfo }
                            { reactionsRow }
                            { actionBar }
                        </div>,
                        msgOption,
                        avatar,

                    ])
                )
            }
        }
    }
}

// XXX this'll eventually be dynamic based on the fields once we have extensible event types
const messageTypes = ['m.room.message', 'm.sticker'];
function isMessageEvent(ev) {
    return (messageTypes.includes(ev.getType()));
}

export function haveTileForEvent(e) {
    // Only messages have a tile (black-rectangle) if redacted
    if (e.isRedacted() && !isMessageEvent(e)) return false;

    // No tile for replacement events since they update the original tile
    if (e.isRelation("m.replace")) return false;

    const handler = getHandlerTile(e);
    if (handler === undefined) return false;
    if (handler === 'messages.TextualEvent') {
        return hasText(e);
    } else if (handler === 'messages.RoomCreate') {
        return Boolean(e.getContent()['predecessor']);
    } else {
        return true;
    }
}

function E2ePadlockUndecryptable(props) {
    return (
        <E2ePadlock title={_t("This message cannot be decrypted")} icon="undecryptable" {...props} />
    );
}

function E2ePadlockUnverified(props) {
    return (
        <E2ePadlock title={_t("Encrypted by an unverified session")} icon="unverified" {...props} />
    );
}

function E2ePadlockUnencrypted(props) {
    return (
        <E2ePadlock title={_t("Unencrypted")} icon="unencrypted" {...props} />
    );
}

function E2ePadlockUnknown(props) {
    return (
        <E2ePadlock title={_t("Encrypted by a deleted session")} icon="unknown" {...props} />
    );
}

function E2ePadlockUnauthenticated(props) {
    return (
        <E2ePadlock
            title={_t("The authenticity of this encrypted message can't be guaranteed on this device.")}
            icon="unauthenticated"
            {...props}
        />
    );
}

interface IE2ePadlockProps {
    icon: string;
    title: string;
}

interface IE2ePadlockState {
    hover: boolean;
}

class E2ePadlock extends React.Component<IE2ePadlockProps, IE2ePadlockState> {
    constructor(props) {
        super(props);

        this.state = {
            hover: false,
        };
    }

    onHoverStart = () => {
        this.setState({hover: true});
    };

    onHoverEnd = () => {
        this.setState({hover: false});
    };

    render() {
        let tooltip = null;
        if (this.state.hover) {
            tooltip = <Tooltip className="mx_EventTile_e2eIcon_tooltip" label={this.props.title} />;
        }

        const classes = `mx_EventTile_e2eIcon mx_EventTile_e2eIcon_${this.props.icon}`;
        return (
            <div
                className={classes}
                onMouseEnter={this.onHoverStart}
                onMouseLeave={this.onHoverEnd}
            >{tooltip}</div>
        );
    }
}

interface ISentReceiptProps {
    messageState: string; // TODO: Types for message sending state
}

interface ISentReceiptState {
    hover: boolean;
}

class SentReceipt extends React.PureComponent<ISentReceiptProps, ISentReceiptState> {
    constructor(props) {
        super(props);

        this.state = {
            hover: false,
        };
    }

    onHoverStart = () => {
        this.setState({hover: true});
    };

    onHoverEnd = () => {
        this.setState({hover: false});
    };

    render() {
        const isSent = !this.props.messageState || this.props.messageState === 'sent';
        const isFailed = this.props.messageState === 'not_sent';
        const receiptClasses = classNames({
            'mx_EventTile_receiptSent': isSent,
            'mx_EventTile_receiptSending': !isSent && !isFailed,
        });

        let nonCssBadge = null;
        if (isFailed) {
            nonCssBadge = <NotificationBadge
                notification={StaticNotificationState.RED_EXCLAMATION}
            />;
        }

        let tooltip = null;
        if (this.state.hover) {
            let label = _t("Sending your message...");
            if (this.props.messageState === 'encrypting') {
                label = _t("Encrypting your message...");
            } else if (isSent) {
                label = _t("Your message was sent");
            } else if (isFailed) {
                label = _t("Failed to send");
            }
            // The yOffset is somewhat arbitrary - it just brings the tooltip down to be more associated
            // with the read receipt.
            tooltip = <Tooltip className="mx_EventTile_readAvatars_receiptTooltip" label={label} yOffset={20} />;
        }

        return (
            <div className="mx_EventTile_msgOption">
                <span className="mx_EventTile_readAvatars">
                    <span className={receiptClasses} onMouseEnter={this.onHoverStart} onMouseLeave={this.onHoverEnd}>
                        {nonCssBadge}
                        {tooltip}
                    </span>
                </span>
            </div>
        );
    }
}<|MERGE_RESOLUTION|>--- conflicted
+++ resolved
@@ -1120,47 +1120,6 @@
                 ]);
             }
 
-<<<<<<< HEAD
-=======
-            case 'reply':
-            case 'reply_preview': {
-                let thread;
-                if (this.props.tileShape === 'reply_preview') {
-                    thread = ReplyThread.makeThread(
-                        this.props.mxEvent,
-                        this.props.onHeightChanged,
-                        this.props.permalinkCreator,
-                        this.replyThread,
-                        null,
-                        this.props.alwaysShowTimestamps || this.state.hover,
-                    );
-                }
-                return React.createElement(this.props.as || "li", {
-                    "className": classes,
-                    "aria-live": ariaLive,
-                    "aria-atomic": true,
-                    "data-scroll-tokens": scrollToken,
-                }, [
-                    ircTimestamp,
-                    avatar,
-                    sender,
-                    ircPadlock,
-                    <div className="mx_EventTile_reply" key="mx_EventTile_reply">
-                        { groupTimestamp }
-                        { groupPadlock }
-                        { thread }
-                        <EventTileType ref={this.tile}
-                            mxEvent={this.props.mxEvent}
-                            highlights={this.props.highlights}
-                            highlightLink={this.props.highlightLink}
-                            onHeightChanged={this.props.onHeightChanged}
-                            replacingEventId={this.props.replacingEventId}
-                            showUrlPreview={false}
-                        />
-                    </div>,
-                ]);
-            }
->>>>>>> 520763a0
             default: {
                 const thread = ReplyThread.makeThread(
                     this.props.mxEvent,

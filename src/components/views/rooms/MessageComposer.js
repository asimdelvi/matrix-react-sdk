/*
Copyright 2015, 2016 OpenMarket Ltd
Copyright 2017, 2018 New Vector Ltd
Copyright 2020 The Matrix.org Foundation C.I.C.

Licensed under the Apache License, Version 2.0 (the "License");
you may not use this file except in compliance with the License.
You may obtain a copy of the License at

    http://www.apache.org/licenses/LICENSE-2.0

Unless required by applicable law or agreed to in writing, software
distributed under the License is distributed on an "AS IS" BASIS,
WITHOUT WARRANTIES OR CONDITIONS OF ANY KIND, either express or implied.
See the License for the specific language governing permissions and
limitations under the License.
*/
import React, {createRef} from 'react';
import classNames from 'classnames';
import PropTypes from 'prop-types';
import { _t } from '../../../languageHandler';
import CallHandler from '../../../CallHandler';
import {MatrixClientPeg} from '../../../MatrixClientPeg';
import * as sdk from '../../../index';
import dis from '../../../dispatcher/dispatcher';
import RoomViewStore from '../../../stores/RoomViewStore';
import Stickerpicker from './Stickerpicker';
import { makeRoomPermalink } from '../../../utils/permalinks/Permalinks';
import ContentMessages from '../../../ContentMessages';
import E2EIcon from './E2EIcon';
import SettingsStore from "../../../settings/SettingsStore";
import {aboveLeftOf, ContextMenu, ContextMenuTooltipButton, useContextMenu} from "../../structures/ContextMenu";
import AccessibleTooltipButton from "../elements/AccessibleTooltipButton";
import ReplyPreview from "./ReplyPreview";
import {UIFeature} from "../../../settings/UIFeature";
import WidgetStore from "../../../stores/WidgetStore";
import WidgetUtils from "../../../utils/WidgetUtils";
import {UPDATE_EVENT} from "../../../stores/AsyncStore";
import ActiveWidgetStore from "../../../stores/ActiveWidgetStore";

function ComposerAvatar(props) {
    const MemberStatusMessageAvatar = sdk.getComponent('avatars.MemberStatusMessageAvatar');
    return <div className="mx_MessageComposer_avatar">
        <MemberStatusMessageAvatar member={props.me} width={24} height={24} />
    </div>;
}

ComposerAvatar.propTypes = {
    me: PropTypes.object.isRequired,
};

function CallButton(props) {
    const onVoiceCallClick = (ev) => {
        dis.dispatch({
            action: 'place_call',
            type: "voice",
            room_id: props.roomId,
        });
    };

    return (<AccessibleTooltipButton
        className="mx_MessageComposer_button mx_MessageComposer_voicecall"
        onClick={onVoiceCallClick}
        title={_t('Voice call')}
    />);
}

CallButton.propTypes = {
    roomId: PropTypes.string.isRequired,
};

function VideoCallButton(props) {
    const onCallClick = (ev) => {
        dis.dispatch({
            action: 'place_call',
            type: ev.shiftKey ? "screensharing" : "video",
            room_id: props.roomId,
        });
    };

    return <AccessibleTooltipButton
        className="mx_MessageComposer_button mx_MessageComposer_videocall"
        onClick={onCallClick}
        title={_t('Video call')}
    />;
}

VideoCallButton.propTypes = {
    roomId: PropTypes.string.isRequired,
};

function HangupButton(props) {
    const onHangupClick = () => {
<<<<<<< HEAD
        if (props.isConference) {
            dis.dispatch({
                action: props.canEndConference ? 'end_conference' : 'hangup_conference',
                room_id: props.roomId,
            });
            return;
        }

        const call = CallHandler.getCallForRoom(props.roomId);
=======
        const call = CallHandler.sharedInstance().getCallForRoom(props.roomId);
>>>>>>> 8bf4ef57
        if (!call) {
            return;
        }
        dis.dispatch({
            action: 'hangup',
            // hangup the call for this room, which may not be the room in props
            // (e.g. conferences which will hangup the 1:1 room instead)
            room_id: call.roomId,
        });
    };

    let tooltip = _t("Hangup");
    if (props.isConference && props.canEndConference) {
        tooltip = _t("End conference");
    }

    const canLeaveConference = !props.isConference ? true : props.isInConference;
    return (
        <AccessibleTooltipButton
            className="mx_MessageComposer_button mx_MessageComposer_hangup"
            onClick={onHangupClick}
            title={tooltip}
            disabled={!canLeaveConference}
        />
    );
}

HangupButton.propTypes = {
    roomId: PropTypes.string.isRequired,
    isConference: PropTypes.bool.isRequired,
    canEndConference: PropTypes.bool,
    isInConference: PropTypes.bool,
};

const EmojiButton = ({addEmoji}) => {
    const [menuDisplayed, button, openMenu, closeMenu] = useContextMenu();

    let contextMenu;
    if (menuDisplayed) {
        const buttonRect = button.current.getBoundingClientRect();
        const EmojiPicker = sdk.getComponent('emojipicker.EmojiPicker');
        contextMenu = <ContextMenu {...aboveLeftOf(buttonRect)} onFinished={closeMenu} catchTab={false}>
            <EmojiPicker onChoose={addEmoji} showQuickReactions={true} />
        </ContextMenu>;
    }

    const className = classNames(
        "mx_MessageComposer_button",
        "mx_MessageComposer_emoji",
        {
            "mx_MessageComposer_button_highlight": menuDisplayed,
        },
    );

    // TODO: replace ContextMenuTooltipButton with a unified representation of
    // the header buttons and the right panel buttons
    return <React.Fragment>
        <ContextMenuTooltipButton
            className={className}
            onClick={openMenu}
            isExpanded={menuDisplayed}
            title={_t('Emoji picker')}
            inputRef={button}
        >

        </ContextMenuTooltipButton>

        { contextMenu }
    </React.Fragment>;
};

class UploadButton extends React.Component {
    static propTypes = {
        roomId: PropTypes.string.isRequired,
    }

    constructor(props) {
        super(props);
        this.onUploadClick = this.onUploadClick.bind(this);
        this.onUploadFileInputChange = this.onUploadFileInputChange.bind(this);

        this._uploadInput = createRef();
        this._dispatcherRef = dis.register(this.onAction);
    }

    componentWillUnmount() {
        dis.unregister(this._dispatcherRef);
    }

    onAction = payload => {
        if (payload.action === "upload_file") {
            this.onUploadClick();
        }
    };

    onUploadClick(ev) {
        if (MatrixClientPeg.get().isGuest()) {
            dis.dispatch({action: 'require_registration'});
            return;
        }
        this._uploadInput.current.click();
    }

    onUploadFileInputChange(ev) {
        if (ev.target.files.length === 0) return;

        // take a copy so we can safely reset the value of the form control
        // (Note it is a FileList: we can't use slice or sensible iteration).
        const tfiles = [];
        for (let i = 0; i < ev.target.files.length; ++i) {
            tfiles.push(ev.target.files[i]);
        }

        ContentMessages.sharedInstance().sendContentListToRoom(
            tfiles, this.props.roomId, MatrixClientPeg.get(),
        );

        // This is the onChange handler for a file form control, but we're
        // not keeping any state, so reset the value of the form control
        // to empty.
        // NB. we need to set 'value': the 'files' property is immutable.
        ev.target.value = '';
    }

    render() {
        const uploadInputStyle = {display: 'none'};
        return (
            <AccessibleTooltipButton
                className="mx_MessageComposer_button mx_MessageComposer_upload"
                onClick={this.onUploadClick}
                title={_t('Upload file')}
            >
                <input
                    ref={this._uploadInput}
                    type="file"
                    style={uploadInputStyle}
                    multiple
                    onChange={this.onUploadFileInputChange}
                />
            </AccessibleTooltipButton>
        );
    }
}

export default class MessageComposer extends React.Component {
    constructor(props) {
        super(props);
        this.onInputStateChanged = this.onInputStateChanged.bind(this);
        this._onRoomStateEvents = this._onRoomStateEvents.bind(this);
        this._onRoomViewStoreUpdate = this._onRoomViewStoreUpdate.bind(this);
        this._onTombstoneClick = this._onTombstoneClick.bind(this);
        this.renderPlaceholderText = this.renderPlaceholderText.bind(this);
        WidgetStore.instance.on(UPDATE_EVENT, this._onWidgetUpdate);
        ActiveWidgetStore.on('update', this._onActiveWidgetUpdate);
        this._dispatcherRef = null;

        this.state = {
            isQuoting: Boolean(RoomViewStore.getQuotingEvent()),
            tombstone: this._getRoomTombstone(),
            canSendMessages: this.props.room.maySendMessage(),
            showCallButtons: SettingsStore.getValue("showCallButtonsInComposer"),
            hasConference: WidgetStore.instance.doesRoomHaveConference(this.props.room),
            joinedConference: WidgetStore.instance.isJoinedToConferenceIn(this.props.room),
        };
    }

    onAction = (payload) => {
        if (payload.action === 'reply_to_event') {
            // add a timeout for the reply preview to be rendered, so
            // that the ScrollPanel listening to the resizeNotifier can
            // correctly measure it's new height and scroll down to keep
            // at the bottom if it already is
            setTimeout(() => {
                this.props.resizeNotifier.notifyTimelineHeightChanged();
            }, 100);
        }
    };

    _onWidgetUpdate = () => {
        this.setState({hasConference: WidgetStore.instance.doesRoomHaveConference(this.props.room)});
    };

    _onActiveWidgetUpdate = () => {
        this.setState({joinedConference: WidgetStore.instance.isJoinedToConferenceIn(this.props.room)});
    };

    componentDidMount() {
        this.dispatcherRef = dis.register(this.onAction);
        MatrixClientPeg.get().on("RoomState.events", this._onRoomStateEvents);
        this._roomStoreToken = RoomViewStore.addListener(this._onRoomViewStoreUpdate);
        this._waitForOwnMember();
    }

    _waitForOwnMember() {
        // if we have the member already, do that
        const me = this.props.room.getMember(MatrixClientPeg.get().getUserId());
        if (me) {
            this.setState({me});
            return;
        }
        // Otherwise, wait for member loading to finish and then update the member for the avatar.
        // The members should already be loading, and loadMembersIfNeeded
        // will return the promise for the existing operation
        this.props.room.loadMembersIfNeeded().then(() => {
            const me = this.props.room.getMember(MatrixClientPeg.get().getUserId());
            this.setState({me});
        });
    }

    componentWillUnmount() {
        if (MatrixClientPeg.get()) {
            MatrixClientPeg.get().removeListener("RoomState.events", this._onRoomStateEvents);
        }
        if (this._roomStoreToken) {
            this._roomStoreToken.remove();
        }
        WidgetStore.instance.removeListener(UPDATE_EVENT, this._onWidgetUpdate);
        ActiveWidgetStore.removeListener('update', this._onActiveWidgetUpdate);
        dis.unregister(this.dispatcherRef);
    }

    _onRoomStateEvents(ev, state) {
        if (ev.getRoomId() !== this.props.room.roomId) return;

        if (ev.getType() === 'm.room.tombstone') {
            this.setState({tombstone: this._getRoomTombstone()});
        }
        if (ev.getType() === 'm.room.power_levels') {
            this.setState({canSendMessages: this.props.room.maySendMessage()});
        }
    }

    _getRoomTombstone() {
        return this.props.room.currentState.getStateEvents('m.room.tombstone', '');
    }

    _onRoomViewStoreUpdate() {
        const isQuoting = Boolean(RoomViewStore.getQuotingEvent());
        if (this.state.isQuoting === isQuoting) return;
        this.setState({ isQuoting });
    }

    onInputStateChanged(inputState) {
        // Merge the new input state with old to support partial updates
        inputState = Object.assign({}, this.state.inputState, inputState);
        this.setState({inputState});
    }

    _onTombstoneClick(ev) {
        ev.preventDefault();

        const replacementRoomId = this.state.tombstone.getContent()['replacement_room'];
        const replacementRoom = MatrixClientPeg.get().getRoom(replacementRoomId);
        let createEventId = null;
        if (replacementRoom) {
            const createEvent = replacementRoom.currentState.getStateEvents('m.room.create', '');
            if (createEvent && createEvent.getId()) createEventId = createEvent.getId();
        }

        const viaServers = [this.state.tombstone.getSender().split(':').splice(1).join(':')];
        dis.dispatch({
            action: 'view_room',
            highlighted: true,
            event_id: createEventId,
            room_id: replacementRoomId,
            auto_join: true,

            // Try to join via the server that sent the event. This converts @something:example.org
            // into a server domain by splitting on colons and ignoring the first entry ("@something").
            via_servers: viaServers,
            opts: {
                // These are passed down to the js-sdk's /join call
                viaServers: viaServers,
            },
        });
    }

    renderPlaceholderText() {
        if (this.state.isQuoting) {
            if (this.props.e2eStatus) {
                return _t('Send an encrypted reply…');
            } else {
                return _t('Send a reply…');
            }
        } else {
            if (this.props.e2eStatus) {
                return _t('Send an encrypted message…');
            } else {
                return _t('Send a message…');
            }
        }
    }

    addEmoji(emoji) {
        dis.dispatch({
            action: "insert_emoji",
            emoji,
        });
    }

    render() {
        const controls = [
            this.state.me ? <ComposerAvatar key="controls_avatar" me={this.state.me} /> : null,
            this.props.e2eStatus ?
                <E2EIcon key="e2eIcon" status={this.props.e2eStatus} className="mx_MessageComposer_e2eIcon" /> :
                null,
        ];

        if (!this.state.tombstone && this.state.canSendMessages) {
            // This also currently includes the call buttons. Really we should
            // check separately for whether we can call, but this is slightly
            // complex because of conference calls.

            const SendMessageComposer = sdk.getComponent("rooms.SendMessageComposer");
            const callInProgress = this.props.callState && this.props.callState !== 'ended';

            controls.push(
                <SendMessageComposer
                    ref={(c) => this.messageComposerInput = c}
                    key="controls_input"
                    room={this.props.room}
                    placeholder={this.renderPlaceholderText()}
                    resizeNotifier={this.props.resizeNotifier}
                    permalinkCreator={this.props.permalinkCreator} />,
                <UploadButton key="controls_upload" roomId={this.props.room.roomId} />,
                <EmojiButton key="emoji_button" addEmoji={this.addEmoji} />,
            );

            if (SettingsStore.getValue(UIFeature.Widgets)) {
                controls.push(<Stickerpicker key="stickerpicker_controls_button" room={this.props.room} />);
            }

            if (this.state.showCallButtons) {
                if (this.state.hasConference) {
                    const canEndConf = WidgetUtils.canUserModifyWidgets(this.props.room.roomId);
                    controls.push(
                        <HangupButton
                            roomId={this.props.room.roomId}
                            isConference={true}
                            canEndConference={canEndConf}
                            isInConference={this.state.joinedConference}
                        />,
                    );
                } else if (callInProgress) {
                    controls.push(
                        <HangupButton key="controls_hangup" roomId={this.props.room.roomId} isConference={false} />,
                    );
                } else {
                    controls.push(
                        <CallButton key="controls_call" roomId={this.props.room.roomId} />,
                        <VideoCallButton key="controls_videocall" roomId={this.props.room.roomId} />,
                    );
                }
            }
        } else if (this.state.tombstone) {
            const replacementRoomId = this.state.tombstone.getContent()['replacement_room'];

            const continuesLink = replacementRoomId ? (
                <a href={makeRoomPermalink(replacementRoomId)}
                    className="mx_MessageComposer_roomReplaced_link"
                    onClick={this._onTombstoneClick}
                >
                    {_t("The conversation continues here.")}
                </a>
            ) : '';

            controls.push(<div className="mx_MessageComposer_replaced_wrapper" key="room_replaced">
                <div className="mx_MessageComposer_replaced_valign">
                    <img className="mx_MessageComposer_roomReplaced_icon" src={require("../../../../res/img/room_replaced.svg")} />
                    <span className="mx_MessageComposer_roomReplaced_header">
                        {_t("This room has been replaced and is no longer active.")}
                    </span><br />
                    { continuesLink }
                </div>
            </div>);
        } else {
            controls.push(
                <div key="controls_error" className="mx_MessageComposer_noperm_error">
                    { _t('You do not have permission to post to this room') }
                </div>,
            );
        }

        return (
            <div className="mx_MessageComposer mx_GroupLayout">
                <div className="mx_MessageComposer_wrapper">
                    <ReplyPreview permalinkCreator={this.props.permalinkCreator} />
                    <div className="mx_MessageComposer_row">
                        { controls }
                    </div>
                </div>
            </div>
        );
    }
}

MessageComposer.propTypes = {
    // js-sdk Room object
    room: PropTypes.object.isRequired,

    // string representing the current voip call state
    callState: PropTypes.string,

    // string representing the current room app drawer state
    showApps: PropTypes.bool,
};<|MERGE_RESOLUTION|>--- conflicted
+++ resolved
@@ -91,7 +91,6 @@
 
 function HangupButton(props) {
     const onHangupClick = () => {
-<<<<<<< HEAD
         if (props.isConference) {
             dis.dispatch({
                 action: props.canEndConference ? 'end_conference' : 'hangup_conference',
@@ -100,10 +99,7 @@
             return;
         }
 
-        const call = CallHandler.getCallForRoom(props.roomId);
-=======
         const call = CallHandler.sharedInstance().getCallForRoom(props.roomId);
->>>>>>> 8bf4ef57
         if (!call) {
             return;
         }

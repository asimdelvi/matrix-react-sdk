--- conflicted
+++ resolved
@@ -127,11 +127,7 @@
                     aria-level={1}
                     className="mx_RoomHeader_heading"
                 >
-<<<<<<< HEAD
-                    <span className="mx_lineClamp">{roomName}</span>
-=======
-                    <span className="mx_RoomHeader_truncated">{roomName}</span>
->>>>>>> f09ec2cf
+                    <span className="mx_RoomHeader_truncated mx_lineClamp">{roomName}</span>
 
                     {!isDirectMessage && roomState.getJoinRule() === JoinRule.Public && (
                         <Tooltip label={_t("common|public_room")} side="right">
@@ -167,11 +163,7 @@
                     )}
                 </BodyText>
                 {roomTopic && (
-<<<<<<< HEAD
-                    <BodyText as="div" size="sm" className="mx_RoomHeader_topic mx_lineClamp">
-=======
-                    <BodyText as="div" size="sm" className="mx_RoomHeader_topic mx_RoomHeader_truncated">
->>>>>>> f09ec2cf
+                    <BodyText as="div" size="sm" className="mx_RoomHeader_topic mx_RoomHeader_truncated mx_lineClamp">
                         <Linkify>{roomTopicBody}</Linkify>
                     </BodyText>
                 )}

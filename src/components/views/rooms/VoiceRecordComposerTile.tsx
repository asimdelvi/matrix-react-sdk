--- conflicted
+++ resolved
@@ -148,11 +148,7 @@
 
             doMaybeLocalRoomAction(
                 this.props.room.roomId,
-<<<<<<< HEAD
-                (actualRoomId: string) => MatrixClientPeg.get().sendMessage(actualRoomId, content),
-=======
                 (actualRoomId: string) => MatrixClientPeg.safeGet().sendMessage(actualRoomId, content),
->>>>>>> 44f51fd1
                 this.props.room.client,
             );
         } catch (e) {

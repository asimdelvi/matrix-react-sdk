/*
<<<<<<< HEAD
Copyright 2021-2023 The Matrix.org Foundation C.I.C.
=======
Copyright 2021 - 2023 The Matrix.org Foundation C.I.C.
>>>>>>> 368b6b93

Licensed under the Apache License, Version 2.0 (the "License");
you may not use this file except in compliance with the License.
You may obtain a copy of the License at

    http://www.apache.org/licenses/LICENSE-2.0

Unless required by applicable law or agreed to in writing, software
distributed under the License is distributed on an "AS IS" BASIS,
WITHOUT WARRANTIES OR CONDITIONS OF ANY KIND, either express or implied.
See the License for the specific language governing permissions and
limitations under the License.
*/

import { WebSearch as WebSearchEvent } from "@matrix-org/analytics-events/types/typescript/WebSearch";
import classNames from "classnames";
import { capitalize, sum } from "lodash";
import { IHierarchyRoom } from "matrix-js-sdk/src/@types/spaces";
<<<<<<< HEAD
import { IPublicRoomsChunkRoom, MatrixClient, RoomMember, RoomType } from "matrix-js-sdk/src/matrix";
import { Room } from "matrix-js-sdk/src/models/room";
import React, {
    ChangeEvent,
    KeyboardEvent,
    RefObject,
    useCallback,
    useContext,
    useEffect,
    useMemo,
    useRef,
    useState,
} from "react";
=======
import { IPublicRoomsChunkRoom, MatrixClient, RoomMember, RoomType, Room } from "matrix-js-sdk/src/matrix";
import { normalize } from "matrix-js-sdk/src/utils";
import React, { ChangeEvent, RefObject, useCallback, useContext, useEffect, useMemo, useRef, useState } from "react";
>>>>>>> 368b6b93
import sanitizeHtml from "sanitize-html";
import { Fzf } from "fzf";

import { KeyBindingAction } from "../../../../accessibility/KeyboardShortcuts";
import {
    findSiblingElement,
    RovingTabIndexContext,
    RovingTabIndexProvider,
    Type,
} from "../../../../accessibility/RovingTabIndex";
import { mediaFromMxc } from "../../../../customisations/Media";
import { Action } from "../../../../dispatcher/actions";
import defaultDispatcher from "../../../../dispatcher/dispatcher";
import { ViewRoomPayload } from "../../../../dispatcher/payloads/ViewRoomPayload";
import { useDebouncedCallback } from "../../../../hooks/spotlight/useDebouncedCallback";
import { useRecentSearches } from "../../../../hooks/spotlight/useRecentSearches";
import { useProfileInfo } from "../../../../hooks/useProfileInfo";
import { usePublicRoomDirectory } from "../../../../hooks/usePublicRoomDirectory";
import { useSpaceResults } from "../../../../hooks/useSpaceResults";
import { useUserDirectory } from "../../../../hooks/useUserDirectory";
import { getKeyBindingsManager } from "../../../../KeyBindingsManager";
import { _t } from "../../../../languageHandler";
import { MatrixClientPeg } from "../../../../MatrixClientPeg";
import { PosthogAnalytics } from "../../../../PosthogAnalytics";
import { getCachedRoomIDForAlias } from "../../../../RoomAliasCache";
import { showStartChatInviteDialog } from "../../../../RoomInvite";
import { SettingLevel } from "../../../../settings/SettingLevel";
import SettingsStore from "../../../../settings/SettingsStore";
import { BreadcrumbsStore } from "../../../../stores/BreadcrumbsStore";
import { RoomNotificationState } from "../../../../stores/notifications/RoomNotificationState";
import { RoomNotificationStateStore } from "../../../../stores/notifications/RoomNotificationStateStore";
import { RecentAlgorithm } from "../../../../stores/room-list/algorithms/tag-sorting/RecentAlgorithm";
import { SdkContextClass } from "../../../../contexts/SDKContext";
import { getMetaSpaceName } from "../../../../stores/spaces";
import SpaceStore from "../../../../stores/spaces/SpaceStore";
import { DirectoryMember, Member, startDmOnFirstMessage } from "../../../../utils/direct-messages";
import DMRoomMap from "../../../../utils/DMRoomMap";
import { makeUserPermalink } from "../../../../utils/permalinks/Permalinks";
import { buildActivityScores, buildMemberScores, compareMembers } from "../../../../utils/SortMembers";
import { copyPlaintext } from "../../../../utils/strings";
import BaseAvatar from "../../avatars/BaseAvatar";
import DecoratedRoomAvatar from "../../avatars/DecoratedRoomAvatar";
import { SearchResultAvatar } from "../../avatars/SearchResultAvatar";
import { NetworkDropdown } from "../../directory/NetworkDropdown";
import AccessibleButton, { ButtonEvent } from "../../elements/AccessibleButton";
import LabelledCheckbox from "../../elements/LabelledCheckbox";
import Spinner from "../../elements/Spinner";
import NotificationBadge from "../../rooms/NotificationBadge";
import BaseDialog from "../BaseDialog";
import { Option } from "./Option";
import { PublicRoomResultDetails } from "./PublicRoomResultDetails";
import { RoomResultContextMenus } from "./RoomResultContextMenus";
import { RoomContextDetails } from "../../rooms/RoomContextDetails";
import { TooltipOption } from "./TooltipOption";
import { isLocalRoom } from "../../../../utils/localRoom/isLocalRoom";
import RoomAvatar from "../../avatars/RoomAvatar";
import { useFeatureEnabled } from "../../../../hooks/useSettings";
import { filterBoolean } from "../../../../utils/arrays";
<<<<<<< HEAD
import { HighlightChars } from "../../../HightlightChars";
=======
import { transformSearchTerm } from "../../../../utils/SearchInput";
>>>>>>> 368b6b93

const MAX_RECENT_SEARCHES = 10;
const SECTION_LIMIT = 50; // only show 50 results per section for performance reasons
const AVATAR_SIZE = 24;

interface IProps {
    initialText?: string;
    initialFilter?: Filter;
    onFinished(): void;
}

function refIsForRecentlyViewed(ref?: RefObject<HTMLElement>): boolean {
    return ref?.current?.id?.startsWith("mx_SpotlightDialog_button_recentlyViewed_") === true;
}

function getRoomTypes(showRooms: boolean, showSpaces: boolean): Set<RoomType | null> {
    const roomTypes = new Set<RoomType | null>();

    if (showRooms) roomTypes.add(null);
    if (showSpaces) roomTypes.add(RoomType.Space);

    return roomTypes;
}

enum Section {
    People,
    Rooms,
    Spaces,
    Suggestions,
    PublicRooms,
}

export enum Filter {
    People,
    PublicRooms,
}

function filterToLabel(filter: Filter): string {
    switch (filter) {
        case Filter.People:
            return _t("People");
        case Filter.PublicRooms:
            return _t("Public rooms");
    }
}

interface IBaseResult {
    section: Section;
    filter: Filter[];
    query?: string[]; // extra fields to query match, stored as lowercase
    positions?: Set<number>;
}

interface IPublicRoomResult extends IBaseResult {
    publicRoom: IPublicRoomsChunkRoom;
}

interface IRoomResult extends IBaseResult {
    room: Room;
}

interface IMemberResult extends IBaseResult {
    member: Member | RoomMember;
    /**
     * If the result is from a filtered server API then we set true here to avoid locally culling it in our own filters
     */
    alreadyFiltered: boolean;
}

interface IResult extends IBaseResult {
    avatar: JSX.Element;
    name: string;
    description?: string;
    onClick?(): void;
}

type Result = IRoomResult | IPublicRoomResult | IMemberResult | IResult;

interface SearchItem {
    result: Result;
    value: string;
    visible: boolean;
}

const isRoomResult = (result: any): result is IRoomResult => !!result?.room;
const isPublicRoomResult = (result: any): result is IPublicRoomResult => !!result?.publicRoom;
const isMemberResult = (result: any): result is IMemberResult => !!result?.member;

const toPublicRoomResult = (publicRoom: IPublicRoomsChunkRoom): IPublicRoomResult => ({
    publicRoom,
    section: Section.PublicRooms,
    filter: [Filter.PublicRooms],
    query: filterBoolean([
        publicRoom.room_id,
        publicRoom.canonical_alias,
        publicRoom.name,
        sanitizeHtml(publicRoom.topic ?? "", { allowedTags: [] }),
        ...(publicRoom.aliases?.map((it) => it) || []),
    ]),
});

const toRoomResult = (room: Room): IRoomResult => {
    const myUserId = MatrixClientPeg.safeGet().getUserId();
    const otherUserId = DMRoomMap.shared().getUserIdForRoomId(room.roomId);

    if (otherUserId) {
        const otherMembers = room.getMembers().filter((it) => it.userId !== myUserId);
        const query = [...otherMembers.map((it) => it.name), ...otherMembers.map((it) => it.userId)].filter(Boolean);
        return {
            room,
            section: Section.People,
            filter: [Filter.People],
            query,
        };
    } else if (room.isSpaceRoom()) {
        return {
            room,
            section: Section.Spaces,
            filter: [],
        };
    } else {
        return {
            room,
            section: Section.Rooms,
            filter: [],
        };
    }
};

const toMemberResult = (member: Member | RoomMember, alreadyFiltered: boolean): IMemberResult => ({
    alreadyFiltered,
    member,
    section: Section.Suggestions,
    filter: [Filter.People],
    query: [member.userId, member.name].filter(Boolean),
});

const recentAlgorithm = new RecentAlgorithm();

export const useWebSearchMetrics = (numResults: number, queryLength: number, viaSpotlight: boolean): void => {
    useEffect(() => {
        if (!queryLength) return;

        // send metrics after a 1s debounce
        const timeoutId = window.setTimeout(() => {
            PosthogAnalytics.instance.trackEvent<WebSearchEvent>({
                eventName: "WebSearch",
                viaSpotlight,
                numResults,
                queryLength,
            });
        }, 1000);

        return () => {
            clearTimeout(timeoutId);
        };
    }, [numResults, queryLength, viaSpotlight]);
};

const findVisibleRooms = (cli: MatrixClient, msc3946ProcessDynamicPredecessor: boolean): Room[] => {
    return cli.getVisibleRooms(msc3946ProcessDynamicPredecessor).filter((room) => {
        // Do not show local rooms
        if (isLocalRoom(room)) return false;

        // TODO we may want to put invites in their own list
        return room.getMyMembership() === "join" || room.getMyMembership() == "invite";
    });
};

const findVisibleRoomMembers = (visibleRooms: Room[], cli: MatrixClient, filterDMs = true): RoomMember[] => {
    return Object.values(
        visibleRooms
            .filter((room) => !filterDMs || !DMRoomMap.shared().getUserIdForRoomId(room.roomId))
            .reduce((members, room) => {
                for (const member of room.getJoinedMembers()) {
                    members[member.userId] = member;
                }
                return members;
            }, {} as Record<string, RoomMember>),
    ).filter((it) => it.userId !== cli.getUserId());
};

const roomAriaUnreadLabel = (room: Room, notification: RoomNotificationState): string | undefined => {
    if (notification.hasMentions) {
        return _t("%(count)s unread messages including mentions.", {
            count: notification.count,
        });
    } else if (notification.hasUnreadCount) {
        return _t("%(count)s unread messages.", {
            count: notification.count,
        });
    } else if (notification.isUnread) {
        return _t("Unread messages.");
    } else {
        return undefined;
    }
};

interface IDirectoryOpts {
    limit: number;
    query: string;
}

const SpotlightDialog: React.FC<IProps> = ({ initialText = "", initialFilter = null, onFinished }) => {
    const inputRef = useRef<HTMLInputElement>(null);
    const scrollContainerRef = useRef<HTMLDivElement>(null);
    const cli = MatrixClientPeg.safeGet();
    const rovingContext = useContext(RovingTabIndexContext);
    const [query, _setQuery] = useState(initialText);
    const [recentSearches, clearRecentSearches] = useRecentSearches();
    const [filter, setFilterInternal] = useState<Filter | null>(initialFilter);
    const setFilter = useCallback((filter: Filter | null) => {
        setFilterInternal(filter);
        inputRef.current?.focus();
        scrollContainerRef.current?.scrollTo?.({ top: 0 });
    }, []);
    const memberComparator = useMemo(() => {
        const activityScores = buildActivityScores(cli);
        const memberScores = buildMemberScores(cli);
        return compareMembers(activityScores, memberScores);
    }, [cli]);
    const msc3946ProcessDynamicPredecessor = useFeatureEnabled("feature_dynamic_room_predecessors");

    const ownInviteLink = makeUserPermalink(cli.getUserId()!);
    const [inviteLinkCopied, setInviteLinkCopied] = useState<boolean>(false);
    const trimmedQuery = useMemo(() => query.trim(), [query]);

    const exploringPublicSpacesEnabled = useFeatureEnabled("feature_exploring_public_spaces");

    const {
        loading: publicRoomsLoading,
        publicRooms,
        protocols,
        config,
        setConfig,
        search: searchPublicRooms,
    } = usePublicRoomDirectory();
    const [showRooms, setShowRooms] = useState(true);
    const [showSpaces, setShowSpaces] = useState(false);
    const { loading: peopleLoading, users, search: searchPeople } = useUserDirectory();
    const { loading: profileLoading, profile, search: searchProfileInfo } = useProfileInfo();
    const searchParams: [IDirectoryOpts] = useMemo(
        () => [
            {
                query: trimmedQuery,
                roomTypes: getRoomTypes(showRooms, showSpaces),
                limit: SECTION_LIMIT,
            },
        ],
        [trimmedQuery, showRooms, showSpaces],
    );
    useDebouncedCallback(filter === Filter.PublicRooms, searchPublicRooms, searchParams);
    useDebouncedCallback(filter === Filter.People, searchPeople, searchParams);
    useDebouncedCallback(filter === Filter.People, searchProfileInfo, searchParams);

    const possibleResults = useMemo<Result[]>(() => {
        const visibleRooms = findVisibleRooms(cli, msc3946ProcessDynamicPredecessor);
        const roomResults = visibleRooms.map(toRoomResult);
        const userResults: IMemberResult[] = [];

        // If we already have a DM with the user we're looking for, we will show that DM instead of the user themselves
        const alreadyAddedUserIds = roomResults.reduce((userIds, result) => {
            const userId = DMRoomMap.shared().getUserIdForRoomId(result.room.roomId);
            if (!userId) return userIds;
            if (result.room.getJoinedMemberCount() > 2) return userIds;
            userIds.set(userId, result);
            return userIds;
        }, new Map<string, IMemberResult | IRoomResult>());

        function addUserResults(users: Array<Member | RoomMember>, alreadyFiltered: boolean): void {
            for (const user of users) {
                // Make sure we don't have any user more than once
                if (alreadyAddedUserIds.has(user.userId)) {
                    const result = alreadyAddedUserIds.get(user.userId)!;
                    if (alreadyFiltered && isMemberResult(result) && !result.alreadyFiltered) {
                        // But if they were added as not yet filtered then mark them as already filtered to avoid
                        // culling this result based on local filtering.
                        result.alreadyFiltered = true;
                    }
                    continue;
                }
                const result = toMemberResult(user, alreadyFiltered);
                alreadyAddedUserIds.set(user.userId, result);
                userResults.push(result);
            }
        }
        addUserResults(findVisibleRoomMembers(visibleRooms, cli), false);
        addUserResults(users, true);
        if (profile) {
            addUserResults([new DirectoryMember(profile)], true);
        }

        return [
            ...SpaceStore.instance.enabledMetaSpaces.map((spaceKey) => ({
                section: Section.Spaces,
                filter: [] as Filter[],
                avatar: (
                    <div
                        className={classNames(
                            "mx_SpotlightDialog_metaspaceResult",
                            `mx_SpotlightDialog_metaspaceResult_${spaceKey}`,
                        )}
                    />
                ),
                name: getMetaSpaceName(spaceKey, SpaceStore.instance.allRoomsInHome),
                onClick() {
                    SpaceStore.instance.setActiveSpace(spaceKey);
                },
            })),
            ...roomResults,
            ...userResults,
            ...publicRooms.map(toPublicRoomResult),
        ].filter((result) => filter === null || result.filter.includes(filter));
    }, [cli, users, profile, publicRooms, filter, msc3946ProcessDynamicPredecessor]);

    const results = useMemo<Record<Section, Result[]>>(() => {
        const results: Record<Section, Result[]> = {
            [Section.People]: [],
            [Section.Rooms]: [],
            [Section.Spaces]: [],
            [Section.Suggestions]: [],
            [Section.PublicRooms]: [],
        };

        if (trimmedQuery) {
            const searchItems = possibleResults.reduce((items: SearchItem[], possibleResult: Result): SearchItem[] => {
                possibleResult.query?.forEach((query) => {
                    items.push({
                        result: possibleResult,
                        value: query,
                        visible: false,
                    });
                });

                if (isRoomResult(possibleResult)) {
                    items.push({
                        result: possibleResult,
                        value: possibleResult.room.name,
                        visible: true,
                    });

                    const canonicalAlias = possibleResult.room.getCanonicalAlias();

                    if (canonicalAlias) {
                        items.push({
                            result: possibleResult,
                            value: possibleResult.room.getCanonicalAlias(),
                            visible: false,
                        });
                    }

<<<<<<< HEAD
                    return items;
=======
            possibleResults.forEach((entry) => {
                if (isRoomResult(entry)) {
                    if (
                        !entry.room.normalizedName?.includes(normalizedQuery) &&
                        !entry.room.getCanonicalAlias()?.toLowerCase().includes(lcQuery) &&
                        !entry.query?.some((q) => q.includes(lcQuery))
                    )
                        return; // bail, does not match query
                } else if (isMemberResult(entry)) {
                    if (!entry.alreadyFiltered && !entry.query?.some((q) => q.includes(lcQuery))) return; // bail, does not match query
                } else if (isPublicRoomResult(entry)) {
                    if (!entry.query?.some((q) => q.includes(lcQuery))) return; // bail, does not match query
                } else {
                    if (!entry.name.toLowerCase().includes(lcQuery) && !entry.query?.some((q) => q.includes(lcQuery)))
                        return; // bail, does not match query
>>>>>>> 368b6b93
                }

                if (isMemberResult(possibleResult)) {
                    items.push({
                        result: possibleResult,
                        value: possibleResult.member.name,
                        visible: true,
                    });

                    items.push({
                        result: possibleResult,
                        value: possibleResult.member.userId,
                        visible: false,
                    });
                }

                if (isPublicRoomResult(possibleResult)) {
                    items.push({
                        result: possibleResult,
                        value: possibleResult.publicRoom.name,
                        visible: true,
                    });

                    if (possibleResult.publicRoom.canonical_alias) {
                        items.push({
                            result: possibleResult,
                            value: possibleResult.publicRoom.canonical_alias,
                            visible: false,
                        });
                    }

                    items.push({
                        result: possibleResult,
                        value: possibleResult.publicRoom.room_id,
                        visible: false,
                    });

                    if (possibleResult.publicRoom.topic) {
                        items.push({
                            result: possibleResult,
                            value: sanitizeHtml(possibleResult.publicRoom.topic, { allowedTags: [] }),
                            visible: false,
                        });
                    }

                    possibleResult.publicRoom.aliases?.forEach((alias) => {
                        items.push({
                            result: possibleResult,
                            value: alias,
                            visible: false,
                        });
                    });
                }

                return items;
            }, [] as SearchItem[]);

            const fzf = new Fzf(searchItems, {
                selector: (item: SearchItem) => item.value,
            });

            const fuzzyResults = fzf.find(trimmedQuery);
            const results2 = fuzzyResults.reduce((results, result) => {
                const searchResult = result.item.result;

                if (!results.has(searchResult)) {
                    results.set(searchResult, result);
                    return results;
                }

                if (result.item.visible) {
                    results.get(searchResult).item.visible = true;
                    return results;
                }

                return results;
            }, new Map());

            for (const r of results2.values()) {
                if (r.item.visible) {
                    r.item.result.positions = r.positions;
                }

                results[r.item.result.section].push(r.item.result);
            }
        } else if (filter === Filter.PublicRooms) {
            // return all results for public rooms if no query is given
            possibleResults.forEach((entry) => {
                if (isPublicRoomResult(entry)) {
                    results[entry.section].push(entry);
                }
            });
        } else if (filter === Filter.People) {
            // return all results for people if no query is given
            possibleResults.forEach((entry) => {
                if (isMemberResult(entry)) {
                    results[entry.section].push(entry);
                }
            });
        }

        // Sort results by most recent activity

        const myUserId = cli.getSafeUserId();
        for (const resultArray of Object.values(results)) {
            resultArray.sort((a: Result, b: Result) => {
                if (isRoomResult(a) || isRoomResult(b)) {
                    // Room results should appear at the top of the list
                    if (!isRoomResult(b)) return -1;
                    if (!isRoomResult(a)) return -1;

                    return recentAlgorithm.getLastTs(b.room, myUserId) - recentAlgorithm.getLastTs(a.room, myUserId);
                } else if (isMemberResult(a) || isMemberResult(b)) {
                    // Member results should appear just after room results
                    if (!isMemberResult(b)) return -1;
                    if (!isMemberResult(a)) return -1;

                    return memberComparator(a.member, b.member);
                }
                return 0;
            });
        }

        return results;
    }, [trimmedQuery, filter, cli, possibleResults, memberComparator]);

    const numResults = sum(Object.values(results).map((it) => it.length));
    useWebSearchMetrics(numResults, query.length, true);

    const activeSpace = SpaceStore.instance.activeSpaceRoom;
    const [spaceResults, spaceResultsLoading] = useSpaceResults(activeSpace ?? undefined, query);

    const setQuery = (e: ChangeEvent<HTMLInputElement>): void => {
        const newQuery = transformSearchTerm(e.currentTarget.value);
        _setQuery(newQuery);
    };
    useEffect(() => {
        setImmediate(() => {
            const ref = rovingContext.state.refs[0];
            if (ref) {
                rovingContext.dispatch({
                    type: Type.SetFocus,
                    payload: { ref },
                });
                ref.current?.scrollIntoView?.({
                    block: "nearest",
                });
            }
        });
        // we intentionally ignore changes to the rovingContext for the purpose of this hook
        // we only want to reset the focus whenever the results or filters change
        // eslint-disable-next-line
    }, [results, filter]);

    const viewRoom = (
        room: { roomId: string; roomAlias?: string; autoJoin?: boolean; shouldPeek?: boolean; viaServers?: string[] },
        persist = false,
        viaKeyboard = false,
    ): void => {
        if (persist) {
            const recents = new Set(SettingsStore.getValue("SpotlightSearch.recentSearches", null).reverse());
            // remove & add the room to put it at the end
            recents.delete(room.roomId);
            recents.add(room.roomId);

            SettingsStore.setValue(
                "SpotlightSearch.recentSearches",
                null,
                SettingLevel.ACCOUNT,
                Array.from(recents).reverse().slice(0, MAX_RECENT_SEARCHES),
            );
        }

        defaultDispatcher.dispatch<ViewRoomPayload>({
            action: Action.ViewRoom,
            metricsTrigger: "WebUnifiedSearch",
            metricsViaKeyboard: viaKeyboard,
            room_id: room.roomId,
            room_alias: room.roomAlias,
            auto_join: room.autoJoin,
            should_peek: room.shouldPeek,
            via_servers: room.viaServers,
        });
        onFinished();
    };

    let otherSearchesSection: JSX.Element | undefined;
    if (trimmedQuery || filter !== Filter.PublicRooms) {
        otherSearchesSection = (
            <div
                className="mx_SpotlightDialog_section mx_SpotlightDialog_otherSearches"
                role="group"
                aria-labelledby="mx_SpotlightDialog_section_otherSearches"
            >
                <h4 id="mx_SpotlightDialog_section_otherSearches">
                    {trimmedQuery ? _t('Use "%(query)s" to search', { query }) : _t("Search for")}
                </h4>
                <div>
                    {filter !== Filter.PublicRooms && (
                        <Option
                            id="mx_SpotlightDialog_button_explorePublicRooms"
                            className="mx_SpotlightDialog_explorePublicRooms"
                            onClick={() => setFilter(Filter.PublicRooms)}
                        >
                            {filterToLabel(Filter.PublicRooms)}
                        </Option>
                    )}
                    {filter !== Filter.People && (
                        <Option
                            id="mx_SpotlightDialog_button_startChat"
                            className="mx_SpotlightDialog_startChat"
                            onClick={() => setFilter(Filter.People)}
                        >
                            {filterToLabel(Filter.People)}
                        </Option>
                    )}
                </div>
            </div>
        );
    }

    let content: JSX.Element;
    if (trimmedQuery || filter !== null) {
        const resultMapper = (result: Result): JSX.Element => {
            if (isRoomResult(result)) {
                const notification = RoomNotificationStateStore.instance.getRoomState(result.room);
                const unreadLabel = roomAriaUnreadLabel(result.room, notification);
                const ariaProperties = {
                    "aria-label": unreadLabel ? `${result.room.name} ${unreadLabel}` : result.room.name,
                    "aria-describedby": `mx_SpotlightDialog_button_result_${result.room.roomId}_details`,
                };

                const displayValue = result.positions ? (
                    <HighlightChars str={result.room.name} highlightIndices={result.positions} />
                ) : (
                    result.room.name
                );

                return (
                    <Option
                        id={`mx_SpotlightDialog_button_result_${result.room.roomId}`}
                        key={`${Section[result.section]}-${result.room.roomId}`}
                        onClick={(ev) => {
                            viewRoom({ roomId: result.room.roomId }, true, ev?.type !== "click");
                        }}
                        endAdornment={<RoomResultContextMenus room={result.room} />}
                        {...ariaProperties}
                    >
                        <DecoratedRoomAvatar
                            room={result.room}
                            avatarSize={AVATAR_SIZE}
                            tooltipProps={{ tabIndex: -1 }}
                        />
                        {displayValue}
                        <NotificationBadge notification={notification} />
                        <RoomContextDetails
                            id={`mx_SpotlightDialog_button_result_${result.room.roomId}_details`}
                            className="mx_SpotlightDialog_result_details"
                            room={result.room}
                        />
                    </Option>
                );
            }
            if (isMemberResult(result)) {
                const rawDisplayValue =
                    result.member instanceof RoomMember ? result.member.rawDisplayName : result.member.name;
                const displayValue = result.positions ? (
                    <HighlightChars str={rawDisplayValue} highlightIndices={result.positions} />
                ) : (
                    rawDisplayValue
                );

                return (
                    <Option
                        id={`mx_SpotlightDialog_button_result_${result.member.userId}`}
                        key={`${Section[result.section]}-${result.member.userId}`}
                        onClick={() => {
                            startDmOnFirstMessage(cli, [result.member]);
                            onFinished();
                        }}
                        aria-label={
                            result.member instanceof RoomMember ? result.member.rawDisplayName : result.member.name
                        }
                        aria-describedby={`mx_SpotlightDialog_button_result_${result.member.userId}_details`}
                    >
                        <SearchResultAvatar user={result.member} size={AVATAR_SIZE} />
                        {displayValue}
                        <div
                            id={`mx_SpotlightDialog_button_result_${result.member.userId}_details`}
                            className="mx_SpotlightDialog_result_details"
                        >
                            {result.member.userId}
                        </div>
                    </Option>
                );
            }
            if (isPublicRoomResult(result)) {
                const clientRoom = cli.getRoom(result.publicRoom.room_id);
                // Element Web currently does not allow guests to join rooms, so we
                // instead show them view buttons for all rooms. If the room is not
                // world readable, a modal will appear asking you to register first. If
                // it is readable, the preview appears as normal.
                const showViewButton =
                    clientRoom?.getMyMembership() === "join" || result.publicRoom.world_readable || cli.isGuest();

                const listener = (ev: ButtonEvent): void => {
                    ev.stopPropagation();

                    const { publicRoom } = result;
                    viewRoom(
                        {
                            roomAlias: publicRoom.canonical_alias || publicRoom.aliases?.[0],
                            roomId: publicRoom.room_id,
                            autoJoin: !result.publicRoom.world_readable && !cli.isGuest(),
                            shouldPeek: result.publicRoom.world_readable || cli.isGuest(),
                            viaServers: config ? [config.roomServer] : undefined,
                        },
                        true,
                        ev.type !== "click",
                    );
                };

                return (
                    <Option
                        id={`mx_SpotlightDialog_button_result_${result.publicRoom.room_id}`}
                        className="mx_SpotlightDialog_result_multiline"
                        key={`${Section[result.section]}-${result.publicRoom.room_id}`}
                        onClick={listener}
                        endAdornment={
                            <AccessibleButton
                                kind={showViewButton ? "primary_outline" : "primary"}
                                onClick={listener}
                                tabIndex={-1}
                            >
                                {showViewButton ? _t("View") : _t("Join")}
                            </AccessibleButton>
                        }
                        aria-labelledby={`mx_SpotlightDialog_button_result_${result.publicRoom.room_id}_name`}
                        aria-describedby={`mx_SpotlightDialog_button_result_${result.publicRoom.room_id}_alias`}
                        aria-details={`mx_SpotlightDialog_button_result_${result.publicRoom.room_id}_details`}
                    >
                        <RoomAvatar
                            className="mx_SearchResultAvatar"
                            oobData={{
                                roomId: result.publicRoom.room_id,
                                name: result.publicRoom.name,
                                avatarUrl: result.publicRoom.avatar_url,
                                roomType: result.publicRoom.room_type,
                            }}
                            width={AVATAR_SIZE}
                            height={AVATAR_SIZE}
                        />
                        <PublicRoomResultDetails
                            room={result.publicRoom}
                            labelId={`mx_SpotlightDialog_button_result_${result.publicRoom.room_id}_name`}
                            descriptionId={`mx_SpotlightDialog_button_result_${result.publicRoom.room_id}_alias`}
                            detailsId={`mx_SpotlightDialog_button_result_${result.publicRoom.room_id}_details`}
                        />
                    </Option>
                );
            }

            const name = result.positions ? (
                <HighlightChars str={result.name} highlightIndices={result.positions} />
            ) : (
                result.name
            );

            return (
                <Option
                    id={`mx_SpotlightDialog_button_result_${result.name}`}
                    key={`${Section[result.section]}-${result.name}`}
                    onClick={result.onClick ?? null}
                >
                    {result.avatar}
                    {name}
                    {result.description}
                </Option>
            );
        };

        let peopleSection: JSX.Element | undefined;
        if (results[Section.People].length) {
            peopleSection = (
                <div
                    className="mx_SpotlightDialog_section mx_SpotlightDialog_results"
                    role="group"
                    aria-labelledby="mx_SpotlightDialog_section_people"
                >
                    <h4 id="mx_SpotlightDialog_section_people">{_t("Recent Conversations")}</h4>
                    <div>{results[Section.People].slice(0, SECTION_LIMIT).map(resultMapper)}</div>
                </div>
            );
        }

        let suggestionsSection: JSX.Element | undefined;
        if (results[Section.Suggestions].length && filter === Filter.People) {
            suggestionsSection = (
                <div
                    className="mx_SpotlightDialog_section mx_SpotlightDialog_results"
                    role="group"
                    aria-labelledby="mx_SpotlightDialog_section_suggestions"
                >
                    <h4 id="mx_SpotlightDialog_section_suggestions">{_t("Suggestions")}</h4>
                    <div>{results[Section.Suggestions].slice(0, SECTION_LIMIT).map(resultMapper)}</div>
                </div>
            );
        }

        let roomsSection: JSX.Element | undefined;
        if (results[Section.Rooms].length) {
            roomsSection = (
                <div
                    className="mx_SpotlightDialog_section mx_SpotlightDialog_results"
                    role="group"
                    aria-labelledby="mx_SpotlightDialog_section_rooms"
                >
                    <h4 id="mx_SpotlightDialog_section_rooms">{_t("Rooms")}</h4>
                    <div>{results[Section.Rooms].slice(0, SECTION_LIMIT).map(resultMapper)}</div>
                </div>
            );
        }

        let spacesSection: JSX.Element | undefined;
        if (results[Section.Spaces].length) {
            spacesSection = (
                <div
                    className="mx_SpotlightDialog_section mx_SpotlightDialog_results"
                    role="group"
                    aria-labelledby="mx_SpotlightDialog_section_spaces"
                >
                    <h4 id="mx_SpotlightDialog_section_spaces">{_t("Spaces you're in")}</h4>
                    <div>{results[Section.Spaces].slice(0, SECTION_LIMIT).map(resultMapper)}</div>
                </div>
            );
        }

        let publicRoomsSection: JSX.Element | undefined;
        if (filter === Filter.PublicRooms) {
            publicRoomsSection = (
                <div
                    className="mx_SpotlightDialog_section mx_SpotlightDialog_results"
                    role="group"
                    aria-labelledby="mx_SpotlightDialog_section_publicRooms"
                >
                    <div className="mx_SpotlightDialog_sectionHeader">
                        <h4 id="mx_SpotlightDialog_section_publicRooms">{_t("Suggestions")}</h4>
                        <div className="mx_SpotlightDialog_options">
                            {exploringPublicSpacesEnabled && (
                                <>
                                    <LabelledCheckbox
                                        label={_t("Show rooms")}
                                        value={showRooms}
                                        onChange={setShowRooms}
                                    />
                                    <LabelledCheckbox
                                        label={_t("Show spaces")}
                                        value={showSpaces}
                                        onChange={setShowSpaces}
                                    />
                                </>
                            )}
                            <NetworkDropdown protocols={protocols} config={config ?? null} setConfig={setConfig} />
                        </div>
                    </div>
                    <div>
                        {" "}
                        {showRooms || showSpaces ? (
                            results[Section.PublicRooms].slice(0, SECTION_LIMIT).map(resultMapper)
                        ) : (
                            <div className="mx_SpotlightDialog_otherSearches_messageSearchText">
                                {_t("You cannot search for rooms that are neither a room nor a space")}
                            </div>
                        )}{" "}
                    </div>
                </div>
            );
        }

        let spaceRoomsSection: JSX.Element | undefined;
        if (spaceResults.length && activeSpace && filter === null) {
            spaceRoomsSection = (
                <div
                    className="mx_SpotlightDialog_section mx_SpotlightDialog_results"
                    role="group"
                    aria-labelledby="mx_SpotlightDialog_section_spaceRooms"
                >
                    <h4 id="mx_SpotlightDialog_section_spaceRooms">
                        {_t("Other rooms in %(spaceName)s", { spaceName: activeSpace.name })}
                    </h4>
                    <div>
                        {spaceResults.slice(0, SECTION_LIMIT).map(
                            (room: IHierarchyRoom): JSX.Element => (
                                <Option
                                    id={`mx_SpotlightDialog_button_result_${room.room_id}`}
                                    key={room.room_id}
                                    onClick={(ev) => {
                                        viewRoom({ roomId: room.room_id }, true, ev?.type !== "click");
                                    }}
                                >
                                    <BaseAvatar
                                        name={room.name}
                                        idName={room.room_id}
                                        url={
                                            room.avatar_url
                                                ? mediaFromMxc(room.avatar_url).getSquareThumbnailHttp(AVATAR_SIZE)
                                                : null
                                        }
                                        width={AVATAR_SIZE}
                                        height={AVATAR_SIZE}
                                    />
                                    {room.name || room.canonical_alias}
                                    {room.name && room.canonical_alias && (
                                        <div className="mx_SpotlightDialog_result_details">{room.canonical_alias}</div>
                                    )}
                                </Option>
                            ),
                        )}
                        {spaceResultsLoading && <Spinner />}
                    </div>
                </div>
            );
        }

        let joinRoomSection: JSX.Element | undefined;
        if (
            trimmedQuery.startsWith("#") &&
            trimmedQuery.includes(":") &&
            (!getCachedRoomIDForAlias(trimmedQuery) || !cli.getRoom(getCachedRoomIDForAlias(trimmedQuery)))
        ) {
            joinRoomSection = (
                <div className="mx_SpotlightDialog_section mx_SpotlightDialog_otherSearches" role="group">
                    <div>
                        <Option
                            id="mx_SpotlightDialog_button_joinRoomAlias"
                            className="mx_SpotlightDialog_joinRoomAlias"
                            onClick={(ev) => {
                                defaultDispatcher.dispatch<ViewRoomPayload>({
                                    action: Action.ViewRoom,
                                    room_alias: trimmedQuery,
                                    auto_join: true,
                                    metricsTrigger: "WebUnifiedSearch",
                                    metricsViaKeyboard: ev?.type !== "click",
                                });
                                onFinished();
                            }}
                        >
                            {_t("Join %(roomAddress)s", {
                                roomAddress: trimmedQuery,
                            })}
                        </Option>
                    </div>
                </div>
            );
        }

        let hiddenResultsSection: JSX.Element | undefined;
        if (filter === Filter.People) {
            hiddenResultsSection = (
                <div className="mx_SpotlightDialog_section mx_SpotlightDialog_hiddenResults" role="group">
                    <h4>{_t("Some results may be hidden for privacy")}</h4>
                    <div className="mx_SpotlightDialog_otherSearches_messageSearchText">
                        {_t("If you can't see who you're looking for, send them your invite link.")}
                    </div>
                    <TooltipOption
                        id="mx_SpotlightDialog_button_inviteLink"
                        className="mx_SpotlightDialog_inviteLink"
                        onClick={() => {
                            setInviteLinkCopied(true);
                            copyPlaintext(ownInviteLink);
                        }}
                        onHideTooltip={() => setInviteLinkCopied(false)}
                        title={inviteLinkCopied ? _t("Copied!") : _t("Copy")}
                    >
                        <span className="mx_AccessibleButton mx_AccessibleButton_hasKind mx_AccessibleButton_kind_primary_outline">
                            {_t("Copy invite link")}
                        </span>
                    </TooltipOption>
                </div>
            );
        } else if (trimmedQuery && filter === Filter.PublicRooms) {
            hiddenResultsSection = (
                <div className="mx_SpotlightDialog_section mx_SpotlightDialog_hiddenResults" role="group">
                    <h4>{_t("Some results may be hidden")}</h4>
                    <div className="mx_SpotlightDialog_otherSearches_messageSearchText">
                        {_t(
                            "If you can't find the room you're looking for, " +
                                "ask for an invite or create a new room.",
                        )}
                    </div>
                    <Option
                        id="mx_SpotlightDialog_button_createNewRoom"
                        className="mx_SpotlightDialog_createRoom"
                        onClick={() =>
                            defaultDispatcher.dispatch({
                                action: "view_create_room",
                                public: true,
                                defaultName: capitalize(trimmedQuery),
                            })
                        }
                    >
                        <span className="mx_AccessibleButton mx_AccessibleButton_hasKind mx_AccessibleButton_kind_primary_outline">
                            {_t("Create new room")}
                        </span>
                    </Option>
                </div>
            );
        }

        let groupChatSection: JSX.Element | undefined;
        if (filter === Filter.People) {
            groupChatSection = (
                <div
                    className="mx_SpotlightDialog_section mx_SpotlightDialog_otherSearches"
                    role="group"
                    aria-labelledby="mx_SpotlightDialog_section_groupChat"
                >
                    <h4 id="mx_SpotlightDialog_section_groupChat">{_t("Other options")}</h4>
                    <Option
                        id="mx_SpotlightDialog_button_startGroupChat"
                        className="mx_SpotlightDialog_startGroupChat"
                        onClick={() => showStartChatInviteDialog(trimmedQuery)}
                    >
                        {_t("Start a group chat")}
                    </Option>
                </div>
            );
        }

        let messageSearchSection: JSX.Element | undefined;
        if (filter === null) {
            messageSearchSection = (
                <div
                    className="mx_SpotlightDialog_section mx_SpotlightDialog_otherSearches"
                    role="group"
                    aria-labelledby="mx_SpotlightDialog_section_messageSearch"
                >
                    <h4 id="mx_SpotlightDialog_section_messageSearch">{_t("Other searches")}</h4>
                    <div className="mx_SpotlightDialog_otherSearches_messageSearchText">
                        {_t(
                            "To search messages, look for this icon at the top of a room <icon/>",
                            {},
                            { icon: () => <div className="mx_SpotlightDialog_otherSearches_messageSearchIcon" /> },
                        )}
                    </div>
                </div>
            );
        }

        content = (
            <>
                {peopleSection}
                {suggestionsSection}
                {roomsSection}
                {spacesSection}
                {spaceRoomsSection}
                {publicRoomsSection}
                {joinRoomSection}
                {hiddenResultsSection}
                {otherSearchesSection}
                {groupChatSection}
                {messageSearchSection}
            </>
        );
    } else {
        let recentSearchesSection: JSX.Element | undefined;
        if (recentSearches.length) {
            recentSearchesSection = (
                <div
                    className="mx_SpotlightDialog_section mx_SpotlightDialog_recentSearches"
                    role="group"
                    // Firefox sometimes makes this element focusable due to overflow,
                    // so force it out of tab order by default.
                    tabIndex={-1}
                    aria-labelledby="mx_SpotlightDialog_section_recentSearches"
                >
                    <h4>
                        <span id="mx_SpotlightDialog_section_recentSearches">{_t("Recent searches")}</span>
                        <AccessibleButton kind="link" onClick={clearRecentSearches}>
                            {_t("Clear")}
                        </AccessibleButton>
                    </h4>
                    <div>
                        {recentSearches.map((room) => {
                            const notification = RoomNotificationStateStore.instance.getRoomState(room);
                            const unreadLabel = roomAriaUnreadLabel(room, notification);
                            const ariaProperties = {
                                "aria-label": unreadLabel ? `${room.name} ${unreadLabel}` : room.name,
                                "aria-describedby": `mx_SpotlightDialog_button_recentSearch_${room.roomId}_details`,
                            };
                            return (
                                <Option
                                    id={`mx_SpotlightDialog_button_recentSearch_${room.roomId}`}
                                    key={room.roomId}
                                    onClick={(ev) => {
                                        viewRoom({ roomId: room.roomId }, true, ev?.type !== "click");
                                    }}
                                    endAdornment={<RoomResultContextMenus room={room} />}
                                    {...ariaProperties}
                                >
                                    <DecoratedRoomAvatar
                                        room={room}
                                        avatarSize={AVATAR_SIZE}
                                        tooltipProps={{ tabIndex: -1 }}
                                    />
                                    {room.name}
                                    <NotificationBadge notification={notification} />
                                    <RoomContextDetails
                                        id={`mx_SpotlightDialog_button_recentSearch_${room.roomId}_details`}
                                        className="mx_SpotlightDialog_result_details"
                                        room={room}
                                    />
                                </Option>
                            );
                        })}
                    </div>
                </div>
            );
        }

        content = (
            <>
                <div
                    className="mx_SpotlightDialog_section mx_SpotlightDialog_recentlyViewed"
                    role="group"
                    aria-labelledby="mx_SpotlightDialog_section_recentlyViewed"
                >
                    <h4 id="mx_SpotlightDialog_section_recentlyViewed">{_t("Recently viewed")}</h4>
                    <div>
                        {BreadcrumbsStore.instance.rooms
                            .filter((r) => r.roomId !== SdkContextClass.instance.roomViewStore.getRoomId())
                            .map((room) => (
                                <TooltipOption
                                    id={`mx_SpotlightDialog_button_recentlyViewed_${room.roomId}`}
                                    title={room.name}
                                    key={room.roomId}
                                    onClick={(ev) => {
                                        viewRoom({ roomId: room.roomId }, false, ev.type !== "click");
                                    }}
                                >
                                    <DecoratedRoomAvatar room={room} avatarSize={32} tooltipProps={{ tabIndex: -1 }} />
                                    {room.name}
                                </TooltipOption>
                            ))}
                    </div>
                </div>

                {recentSearchesSection}
                {otherSearchesSection}
            </>
        );
    }

    const onDialogKeyDown = (ev: KeyboardEvent | React.KeyboardEvent): void => {
        const navigationAction = getKeyBindingsManager().getNavigationAction(ev);
        switch (navigationAction) {
            case KeyBindingAction.FilterRooms:
                ev.stopPropagation();
                ev.preventDefault();
                onFinished();
                break;
        }

        let ref: RefObject<HTMLElement> | undefined;
        const accessibilityAction = getKeyBindingsManager().getAccessibilityAction(ev);
        switch (accessibilityAction) {
            case KeyBindingAction.Escape:
                ev.stopPropagation();
                ev.preventDefault();
                onFinished();
                break;
            case KeyBindingAction.ArrowUp:
            case KeyBindingAction.ArrowDown:
                ev.stopPropagation();
                ev.preventDefault();

                if (rovingContext.state.activeRef && rovingContext.state.refs.length > 0) {
                    let refs = rovingContext.state.refs;
                    if (!query && !filter !== null) {
                        // If the current selection is not in the recently viewed row then only include the
                        // first recently viewed so that is the target when the user is switching into recently viewed.
                        const keptRecentlyViewedRef = refIsForRecentlyViewed(rovingContext.state.activeRef)
                            ? rovingContext.state.activeRef
                            : refs.find(refIsForRecentlyViewed);
                        // exclude all other recently viewed items from the list so up/down arrows skip them
                        refs = refs.filter((ref) => ref === keptRecentlyViewedRef || !refIsForRecentlyViewed(ref));
                    }

                    const idx = refs.indexOf(rovingContext.state.activeRef);
                    ref = findSiblingElement(refs, idx + (accessibilityAction === KeyBindingAction.ArrowUp ? -1 : 1));
                }
                break;

            case KeyBindingAction.ArrowLeft:
            case KeyBindingAction.ArrowRight:
                // only handle these keys when we are in the recently viewed row of options
                if (
                    !query &&
                    !filter !== null &&
                    rovingContext.state.activeRef &&
                    rovingContext.state.refs.length > 0 &&
                    refIsForRecentlyViewed(rovingContext.state.activeRef)
                ) {
                    // we only intercept left/right arrows when the field is empty, and they'd do nothing anyway
                    ev.stopPropagation();
                    ev.preventDefault();

                    const refs = rovingContext.state.refs.filter(refIsForRecentlyViewed);
                    const idx = refs.indexOf(rovingContext.state.activeRef);
                    ref = findSiblingElement(refs, idx + (accessibilityAction === KeyBindingAction.ArrowLeft ? -1 : 1));
                }
                break;
        }

        if (ref) {
            rovingContext.dispatch({
                type: Type.SetFocus,
                payload: { ref },
            });
            ref.current?.scrollIntoView({
                block: "nearest",
            });
        }
    };

    const onKeyDown = (ev: React.KeyboardEvent): void => {
        const action = getKeyBindingsManager().getAccessibilityAction(ev);

        switch (action) {
            case KeyBindingAction.Backspace:
                if (!query && filter !== null) {
                    ev.stopPropagation();
                    ev.preventDefault();
                    setFilter(null);
                }
                break;
            case KeyBindingAction.Enter:
                ev.stopPropagation();
                ev.preventDefault();
                rovingContext.state.activeRef?.current?.click();
                break;
        }
    };

    const activeDescendant = rovingContext.state.activeRef?.current?.id;

    return (
        <>
            <div id="mx_SpotlightDialog_keyboardPrompt">
                {_t(
                    "Use <arrows/> to scroll",
                    {},
                    {
                        arrows: () => (
                            <>
                                <kbd>↓</kbd>
                                <kbd>↑</kbd>
                                {!filter !== null && !query && <kbd>←</kbd>}
                                {!filter !== null && !query && <kbd>→</kbd>}
                            </>
                        ),
                    },
                )}
            </div>

            <BaseDialog
                className="mx_SpotlightDialog"
                onFinished={onFinished}
                hasCancel={false}
                onKeyDown={onDialogKeyDown}
                screenName="UnifiedSearch"
                aria-label={_t("Search Dialog")}
            >
                <div className="mx_SpotlightDialog_searchBox mx_textinput">
                    {filter !== null && (
                        <div
                            className={classNames("mx_SpotlightDialog_filter", {
                                mx_SpotlightDialog_filterPeople: filter === Filter.People,
                                mx_SpotlightDialog_filterPublicRooms: filter === Filter.PublicRooms,
                            })}
                        >
                            <span>{filterToLabel(filter)}</span>
                            <AccessibleButton
                                tabIndex={-1}
                                alt={_t("Remove search filter for %(filter)s", {
                                    filter: filterToLabel(filter),
                                })}
                                className="mx_SpotlightDialog_filter--close"
                                onClick={() => setFilter(null)}
                            />
                        </div>
                    )}
                    <input
                        ref={inputRef}
                        autoFocus
                        type="text"
                        autoComplete="off"
                        autoCapitalize="off"
                        autoCorrect="off"
                        spellCheck="false"
                        placeholder={_t("Search")}
                        value={query}
                        onChange={setQuery}
                        onKeyDown={onKeyDown}
                        aria-owns="mx_SpotlightDialog_content"
                        aria-activedescendant={activeDescendant}
                        aria-label={_t("Search")}
                        aria-describedby="mx_SpotlightDialog_keyboardPrompt"
                    />
                    {(publicRoomsLoading || peopleLoading || profileLoading) && <Spinner w={24} h={24} />}
                </div>

                <div
                    ref={scrollContainerRef}
                    id="mx_SpotlightDialog_content"
                    role="listbox"
                    aria-activedescendant={activeDescendant}
                    aria-describedby="mx_SpotlightDialog_keyboardPrompt"
                >
                    {content}
                </div>
            </BaseDialog>
        </>
    );
};

const RovingSpotlightDialog: React.FC<IProps> = (props) => {
    return <RovingTabIndexProvider>{() => <SpotlightDialog {...props} />}</RovingTabIndexProvider>;
};

export default RovingSpotlightDialog;<|MERGE_RESOLUTION|>--- conflicted
+++ resolved
@@ -1,9 +1,5 @@
 /*
-<<<<<<< HEAD
-Copyright 2021-2023 The Matrix.org Foundation C.I.C.
-=======
 Copyright 2021 - 2023 The Matrix.org Foundation C.I.C.
->>>>>>> 368b6b93
 
 Licensed under the Apache License, Version 2.0 (the "License");
 you may not use this file except in compliance with the License.
@@ -22,25 +18,8 @@
 import classNames from "classnames";
 import { capitalize, sum } from "lodash";
 import { IHierarchyRoom } from "matrix-js-sdk/src/@types/spaces";
-<<<<<<< HEAD
-import { IPublicRoomsChunkRoom, MatrixClient, RoomMember, RoomType } from "matrix-js-sdk/src/matrix";
-import { Room } from "matrix-js-sdk/src/models/room";
-import React, {
-    ChangeEvent,
-    KeyboardEvent,
-    RefObject,
-    useCallback,
-    useContext,
-    useEffect,
-    useMemo,
-    useRef,
-    useState,
-} from "react";
-=======
 import { IPublicRoomsChunkRoom, MatrixClient, RoomMember, RoomType, Room } from "matrix-js-sdk/src/matrix";
-import { normalize } from "matrix-js-sdk/src/utils";
 import React, { ChangeEvent, RefObject, useCallback, useContext, useEffect, useMemo, useRef, useState } from "react";
->>>>>>> 368b6b93
 import sanitizeHtml from "sanitize-html";
 import { Fzf } from "fzf";
 
@@ -99,11 +78,8 @@
 import RoomAvatar from "../../avatars/RoomAvatar";
 import { useFeatureEnabled } from "../../../../hooks/useSettings";
 import { filterBoolean } from "../../../../utils/arrays";
-<<<<<<< HEAD
+import { transformSearchTerm } from "../../../../utils/SearchInput";
 import { HighlightChars } from "../../../HightlightChars";
-=======
-import { transformSearchTerm } from "../../../../utils/SearchInput";
->>>>>>> 368b6b93
 
 const MAX_RECENT_SEARCHES = 10;
 const SECTION_LIMIT = 50; // only show 50 results per section for performance reasons
@@ -455,25 +431,7 @@
                         });
                     }
 
-<<<<<<< HEAD
                     return items;
-=======
-            possibleResults.forEach((entry) => {
-                if (isRoomResult(entry)) {
-                    if (
-                        !entry.room.normalizedName?.includes(normalizedQuery) &&
-                        !entry.room.getCanonicalAlias()?.toLowerCase().includes(lcQuery) &&
-                        !entry.query?.some((q) => q.includes(lcQuery))
-                    )
-                        return; // bail, does not match query
-                } else if (isMemberResult(entry)) {
-                    if (!entry.alreadyFiltered && !entry.query?.some((q) => q.includes(lcQuery))) return; // bail, does not match query
-                } else if (isPublicRoomResult(entry)) {
-                    if (!entry.query?.some((q) => q.includes(lcQuery))) return; // bail, does not match query
-                } else {
-                    if (!entry.name.toLowerCase().includes(lcQuery) && !entry.query?.some((q) => q.includes(lcQuery)))
-                        return; // bail, does not match query
->>>>>>> 368b6b93
                 }
 
                 if (isMemberResult(possibleResult)) {

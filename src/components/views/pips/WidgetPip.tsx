/*
Copyright 2022 The Matrix.org Foundation C.I.C.

Licensed under the Apache License, Version 2.0 (the "License");
you may not use this file except in compliance with the License.
You may obtain a copy of the License at

    http://www.apache.org/licenses/LICENSE-2.0

Unless required by applicable law or agreed to in writing, software
distributed under the License is distributed on an "AS IS" BASIS,
WITHOUT WARRANTIES OR CONDITIONS OF ANY KIND, either express or implied.
See the License for the specific language governing permissions and
limitations under the License.
*/

import React, { FC, MutableRefObject, useCallback, useMemo } from "react";
import { Room, RoomEvent } from "matrix-js-sdk/src/matrix";

import PersistentApp from "../elements/PersistentApp";
import defaultDispatcher from "../../../dispatcher/dispatcher";
import { ViewRoomPayload } from "../../../dispatcher/payloads/ViewRoomPayload";
import { Action } from "../../../dispatcher/actions";
import { useCallForWidget } from "../../../hooks/useCall";
import WidgetStore from "../../../stores/WidgetStore";
import { Container, WidgetLayoutStore } from "../../../stores/widgets/WidgetLayoutStore";
import { useTypedEventEmitterState } from "../../../hooks/useEventEmitter";
import Toolbar from "../../../accessibility/Toolbar";
import { RovingAccessibleButton, RovingAccessibleTooltipButton } from "../../../accessibility/RovingTabIndex";
import { Icon as BackIcon } from "../../../../res/img/element-icons/back.svg";
import { Icon as HangupIcon } from "../../../../res/img/element-icons/call/hangup.svg";
import { _t } from "../../../languageHandler";
import { WidgetType } from "../../../widgets/WidgetType";
import { WidgetMessagingStore } from "../../../stores/widgets/WidgetMessagingStore";
import WidgetUtils from "../../../utils/WidgetUtils";
import { ElementWidgetActions } from "../../../stores/widgets/ElementWidgetActions";

interface Props {
    widgetId: string;
    room: Room;
    viewingRoom: boolean;
    onStartMoving: (e: React.MouseEvent<Element, MouseEvent>) => void;
    movePersistedElement: MutableRefObject<(() => void) | undefined>;
}

/**
 * A picture-in-picture view for a widget. Additional controls are shown if the
 * widget is a call of some sort.
 */
export const WidgetPip: FC<Props> = ({ widgetId, room, viewingRoom, onStartMoving, movePersistedElement }) => {
    const widget = useMemo(
        () => WidgetStore.instance.getApps(room.roomId).find((app) => app.id === widgetId)!,
        [room, widgetId],
    );

    const roomName = useTypedEventEmitterState(
        room,
        RoomEvent.Name,
        useCallback(() => room.name, [room]),
    );

    const call = useCallForWidget(widgetId, room.roomId);

    const onBackClick = useCallback(
        (ev) => {
            ev.preventDefault();
            ev.stopPropagation();

            if (call !== null) {
                defaultDispatcher.dispatch<ViewRoomPayload>({
                    action: Action.ViewRoom,
                    room_id: room.roomId,
                    view_call: true,
                    metricsTrigger: "WebFloatingCallWindow",
                });
            } else if (viewingRoom) {
                WidgetLayoutStore.instance.moveToContainer(room, widget, Container.Center);
            } else {
                defaultDispatcher.dispatch<ViewRoomPayload>({
                    action: Action.ViewRoom,
                    room_id: room.roomId,
                    metricsTrigger: "WebFloatingCallWindow",
                });
            }
        },
        [room, call, widget, viewingRoom],
    );

    const onLeaveClick = useCallback(
        (ev) => {
            ev.preventDefault();
            ev.stopPropagation();

            if (call !== null) {
                call.disconnect().catch((e) => console.error("Failed to leave call", e));
            } else {
                // Assumed to be a Jitsi widget
                WidgetMessagingStore.instance
                    .getMessagingForUid(WidgetUtils.getWidgetUid(widget))
                    ?.transport.send(ElementWidgetActions.HangupCall, {})
                    .catch((e) => console.error("Failed to leave Jitsi", e));
            }
        },
        [call, widget],
    );

    return (
        <div className="mx_WidgetPip" onMouseDown={onStartMoving} onClick={onBackClick}>
            <PersistentApp
                persistentWidgetId={widgetId}
                persistentRoomId={room.roomId}
                pointerEvents="none"
                movePersistedElement={movePersistedElement}
<<<<<<< HEAD
            />
            {(call !== null || WidgetType.JITSI.matches(widget?.type)) && (
                <Toolbar className="mx_WidgetPip_footer">
                    <RovingAccessibleTooltipButton onClick={onLeaveClick} title={_t("action|leave")} side="top">
                        <HangupIcon className="mx_Icon mx_Icon_24" />
                    </RovingAccessibleTooltipButton>
                </Toolbar>
            )}
=======
            >
                <div onMouseDown={onStartMoving} className="mx_WidgetPip_overlay">
                    <Toolbar className="mx_WidgetPip_header">
                        <RovingAccessibleButton
                            onClick={onBackClick}
                            className="mx_WidgetPip_backButton"
                            aria-label={_t("action|back")}
                        >
                            <BackIcon className="mx_Icon mx_Icon_16" />
                            {roomName}
                        </RovingAccessibleButton>
                    </Toolbar>
                    {(call !== null || WidgetType.JITSI.matches(widget?.type)) && (
                        <Toolbar className="mx_WidgetPip_footer">
                            <RovingAccessibleTooltipButton
                                onClick={onLeaveClick}
                                tooltip={_t("action|leave")}
                                aria-label={_t("action|leave")}
                                alignment={Alignment.Top}
                            >
                                <HangupIcon className="mx_Icon mx_Icon_24" />
                            </RovingAccessibleTooltipButton>
                        </Toolbar>
                    )}
                </div>
            </PersistentApp>
>>>>>>> caefcf4e
        </div>
    );
};<|MERGE_RESOLUTION|>--- conflicted
+++ resolved
@@ -111,16 +111,6 @@
                 persistentRoomId={room.roomId}
                 pointerEvents="none"
                 movePersistedElement={movePersistedElement}
-<<<<<<< HEAD
-            />
-            {(call !== null || WidgetType.JITSI.matches(widget?.type)) && (
-                <Toolbar className="mx_WidgetPip_footer">
-                    <RovingAccessibleTooltipButton onClick={onLeaveClick} title={_t("action|leave")} side="top">
-                        <HangupIcon className="mx_Icon mx_Icon_24" />
-                    </RovingAccessibleTooltipButton>
-                </Toolbar>
-            )}
-=======
             >
                 <div onMouseDown={onStartMoving} className="mx_WidgetPip_overlay">
                     <Toolbar className="mx_WidgetPip_header">
@@ -133,21 +123,16 @@
                             {roomName}
                         </RovingAccessibleButton>
                     </Toolbar>
+
                     {(call !== null || WidgetType.JITSI.matches(widget?.type)) && (
                         <Toolbar className="mx_WidgetPip_footer">
-                            <RovingAccessibleTooltipButton
-                                onClick={onLeaveClick}
-                                tooltip={_t("action|leave")}
-                                aria-label={_t("action|leave")}
-                                alignment={Alignment.Top}
-                            >
+                            <RovingAccessibleTooltipButton onClick={onLeaveClick} title={_t("action|leave")} side="top">
                                 <HangupIcon className="mx_Icon mx_Icon_24" />
                             </RovingAccessibleTooltipButton>
                         </Toolbar>
                     )}
                 </div>
             </PersistentApp>
->>>>>>> caefcf4e
         </div>
     );
 };
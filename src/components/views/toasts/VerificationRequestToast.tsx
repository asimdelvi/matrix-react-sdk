--- conflicted
+++ resolved
@@ -166,13 +166,8 @@
         } else {
             const client = MatrixClientPeg.safeGet();
             const userId = request.otherUserId;
-<<<<<<< HEAD
-            const roomId = request.channel.roomId;
-            description = roomId ? userLabelForEventRoom(MatrixClientPeg.get(), userId, roomId) : userId;
-=======
             const roomId = request.roomId;
             description = roomId ? userLabelForEventRoom(client, userId, roomId) : userId;
->>>>>>> 44f51fd1
             // for legacy to_device verification requests
             if (description === userId) {
                 const user = client.getUser(userId);

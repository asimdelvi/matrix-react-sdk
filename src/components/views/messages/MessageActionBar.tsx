/*
Copyright 2019 New Vector Ltd
Copyright 2019 Michael Telatynski <7t3chguy@gmail.com>
Copyright 2019, 2020 The Matrix.org Foundation C.I.C.

Licensed under the Apache License, Version 2.0 (the "License");
you may not use this file except in compliance with the License.
You may obtain a copy of the License at

    http://www.apache.org/licenses/LICENSE-2.0

Unless required by applicable law or agreed to in writing, software
distributed under the License is distributed on an "AS IS" BASIS,
WITHOUT WARRANTIES OR CONDITIONS OF ANY KIND, either express or implied.
See the License for the specific language governing permissions and
limitations under the License.
*/

import React, { ReactElement, useContext, useEffect } from 'react';
import { EventStatus, MatrixEvent, MatrixEventEvent } from 'matrix-js-sdk/src/models/event';
import classNames from 'classnames';
import { MsgType, RelationType } from 'matrix-js-sdk/src/@types/event';
import { Thread } from 'matrix-js-sdk/src/models/thread';

import type { Relations } from 'matrix-js-sdk/src/models/relations';
import { _t } from '../../../languageHandler';
import dis from '../../../dispatcher/dispatcher';
import ContextMenu, { aboveLeftOf, ContextMenuTooltipButton, useContextMenu } from '../../structures/ContextMenu';
import { isContentActionable, canEditContent, editEvent, canCancel } from '../../../utils/EventUtils';
import RoomContext, { TimelineRenderingType } from "../../../contexts/RoomContext";
import Toolbar from "../../../accessibility/Toolbar";
import { RovingAccessibleTooltipButton, useRovingTabIndex } from "../../../accessibility/RovingTabIndex";
import MessageContextMenu from "../context_menus/MessageContextMenu";
import Resend from "../../../Resend";
import { MatrixClientPeg } from "../../../MatrixClientPeg";
import { MediaEventHelper } from "../../../utils/MediaEventHelper";
import DownloadActionButton from "./DownloadActionButton";
import SettingsStore from '../../../settings/SettingsStore';
import { RoomPermalinkCreator } from '../../../utils/permalinks/Permalinks';
import ReplyChain from '../elements/ReplyChain';
import ReactionPicker from "../emojipicker/ReactionPicker";
import { CardContext } from '../right_panel/context';
import { showThread } from "../../../dispatcher/dispatch-actions/threads";
import { shouldDisplayReply } from '../../../utils/Reply';
import { Key } from "../../../Keyboard";
import { ALTERNATE_KEY_NAME } from "../../../accessibility/KeyboardShortcuts";
import { UserTab } from '../dialogs/UserTab';
import { Action } from '../../../dispatcher/actions';
import SdkConfig from "../../../SdkConfig";

interface IOptionsButtonProps {
    mxEvent: MatrixEvent;
    // TODO: Types
    getTile: () => any | null;
    getReplyChain: () => ReplyChain;
    permalinkCreator: RoomPermalinkCreator;
    onFocusChange: (menuDisplayed: boolean) => void;
    getRelationsForEvent?: (
        eventId: string,
        relationType: string,
        eventType: string
    ) => Relations;
}

const OptionsButton: React.FC<IOptionsButtonProps> = ({
    mxEvent,
    getTile,
    getReplyChain,
    permalinkCreator,
    onFocusChange,
    getRelationsForEvent,
}) => {
    const [menuDisplayed, button, openMenu, closeMenu] = useContextMenu();
    const [onFocus, isActive, ref] = useRovingTabIndex(button);
    useEffect(() => {
        onFocusChange(menuDisplayed);
    }, [onFocusChange, menuDisplayed]);

    let contextMenu: ReactElement | null;
    if (menuDisplayed) {
        const tile = getTile && getTile();
        const replyChain = getReplyChain && getReplyChain();

        const buttonRect = button.current.getBoundingClientRect();
        contextMenu = <MessageContextMenu
            {...aboveLeftOf(buttonRect)}
            mxEvent={mxEvent}
            permalinkCreator={permalinkCreator}
            eventTileOps={tile && tile.getEventTileOps ? tile.getEventTileOps() : undefined}
            collapseReplyChain={replyChain && replyChain.canCollapse() ? replyChain.collapse : undefined}
            onFinished={closeMenu}
            getRelationsForEvent={getRelationsForEvent}
        />;
    }

    return <React.Fragment>
        <ContextMenuTooltipButton
            className="mx_MessageActionBar_maskButton mx_MessageActionBar_optionsButton"
            title={_t("Options")}
            onClick={() => {
                openMenu();
                // when the context menu is opened directly, e.g. via mouse click, the onFocus handler which tracks
                // the element that is currently focused is skipped. So we want to call onFocus manually to keep the
                // position in the page even when someone is clicking around.
                onFocus();
            }}
            isExpanded={menuDisplayed}
            inputRef={ref}
            onFocus={onFocus}
            tabIndex={isActive ? 0 : -1}
        />

        { contextMenu }
    </React.Fragment>;
};

interface IReactButtonProps {
    mxEvent: MatrixEvent;
    reactions: Relations;
    onFocusChange: (menuDisplayed: boolean) => void;
}

const ReactButton: React.FC<IReactButtonProps> = ({ mxEvent, reactions, onFocusChange }) => {
    const [menuDisplayed, button, openMenu, closeMenu] = useContextMenu();
    const [onFocus, isActive, ref] = useRovingTabIndex(button);
    useEffect(() => {
        onFocusChange(menuDisplayed);
    }, [onFocusChange, menuDisplayed]);

    let contextMenu;
    if (menuDisplayed) {
        const buttonRect = button.current.getBoundingClientRect();
        contextMenu = <ContextMenu {...aboveLeftOf(buttonRect)} onFinished={closeMenu} managed={false}>
            <ReactionPicker mxEvent={mxEvent} reactions={reactions} onFinished={closeMenu} />
        </ContextMenu>;
    }

    return <React.Fragment>
        <ContextMenuTooltipButton
            className="mx_MessageActionBar_maskButton mx_MessageActionBar_reactButton"
            title={_t("React")}
            onClick={() => {
                openMenu();
                // when the context menu is opened directly, e.g. via mouse click, the onFocus handler which tracks
                // the element that is currently focused is skipped. So we want to call onFocus manually to keep the
                // position in the page even when someone is clicking around.
                onFocus();
            }}
            isExpanded={menuDisplayed}
            inputRef={ref}
            onFocus={onFocus}
            tabIndex={isActive ? 0 : -1}
        />

        { contextMenu }
    </React.Fragment>;
};

interface IReplyInThreadButton {
    mxEvent: MatrixEvent;
}

const ReplyInThreadButton = ({ mxEvent }: IReplyInThreadButton) => {
    const context = useContext(CardContext);

    const relationType = mxEvent?.getRelation()?.rel_type;
    const hasARelation = !!relationType && relationType !== RelationType.Thread;
    const firstTimeSeeingThreads = !localStorage.getItem("mx_seen_feature_thread");
    const threadsEnabled = SettingsStore.getValue("feature_thread");

    if (!threadsEnabled && !Thread.hasServerSideSupport) {
        // hide the prompt if the user would only have degraded mode
        return null;
    }

    const onClick = (): void => {
        if (firstTimeSeeingThreads) {
            localStorage.setItem("mx_seen_feature_thread", "true");
        }

        if (!SettingsStore.getValue("feature_thread")) {
            dis.dispatch({
                action: Action.ViewUserSettings,
                initialTabId: UserTab.Labs,
            });
        } else if (mxEvent.isThreadRelation) {
            showThread({
                rootEvent: mxEvent.getThread().rootEvent,
                initialEvent: mxEvent,
                scroll_into_view: true,
                highlighted: true,
                push: context.isCard,
            });
        } else {
            showThread({
                rootEvent: mxEvent,
                push: context.isCard,
            });
        }
    };

    return <RovingAccessibleTooltipButton
        className="mx_MessageActionBar_maskButton mx_MessageActionBar_threadButton"

        disabled={hasARelation}
        tooltip={<>
            <div className="mx_Tooltip_title">
                { !hasARelation
                    ? _t("Reply in thread")
                    : _t("Can't create a thread from an event with an existing relation") }
            </div>
            { !hasARelation && (
                <div className="mx_Tooltip_sub">
                    { SettingsStore.getValue("feature_thread")
                        ? _t("Beta feature")
                        : _t("Beta feature. Click to learn more.")
                    }
                </div>
            ) }
        </>}

        title={!hasARelation
            ? _t("Reply in thread")
            : _t("Can't create a thread from an event with an existing relation")}

        onClick={onClick}
    >
        { firstTimeSeeingThreads && !threadsEnabled && (
            <div className="mx_Indicator" />
        ) }
    </RovingAccessibleTooltipButton>;
};

interface IMessageActionBarProps {
    mxEvent: MatrixEvent;
    reactions?: Relations;
    // TODO: Types
    getTile: () => any | null;
    getReplyChain: () => ReplyChain | undefined;
    permalinkCreator?: RoomPermalinkCreator;
    onFocusChange?: (menuDisplayed: boolean) => void;
    toggleThreadExpanded: () => void;
    isQuoteExpanded?: boolean;
    getRelationsForEvent?: (
        eventId: string,
        relationType: RelationType | string,
        eventType: string
    ) => Relations;
}

export default class MessageActionBar extends React.PureComponent<IMessageActionBarProps> {
    public static contextType = RoomContext;

    public componentDidMount(): void {
        if (this.props.mxEvent.status && this.props.mxEvent.status !== EventStatus.SENT) {
            this.props.mxEvent.on(MatrixEventEvent.Status, this.onSent);
        }

        const client = MatrixClientPeg.get();
        client.decryptEventIfNeeded(this.props.mxEvent);

        if (this.props.mxEvent.isBeingDecrypted()) {
            this.props.mxEvent.once(MatrixEventEvent.Decrypted, this.onDecrypted);
        }
        this.props.mxEvent.on(MatrixEventEvent.BeforeRedaction, this.onBeforeRedaction);
    }

    public componentWillUnmount(): void {
        this.props.mxEvent.off(MatrixEventEvent.Status, this.onSent);
        this.props.mxEvent.off(MatrixEventEvent.Decrypted, this.onDecrypted);
        this.props.mxEvent.off(MatrixEventEvent.BeforeRedaction, this.onBeforeRedaction);
    }

    private onDecrypted = (): void => {
        // When an event decrypts, it is likely to change the set of available
        // actions, so we force an update to check again.
        this.forceUpdate();
    };

    private onBeforeRedaction = (): void => {
        // When an event is redacted, we can't edit it so update the available actions.
        this.forceUpdate();
    };

    private onSent = (): void => {
        // When an event is sent and echoed the possible actions change.
        this.forceUpdate();
    };

    private onFocusChange = (focused: boolean): void => {
        this.props.onFocusChange?.(focused);
    };

    private onReplyClick = (ev: React.MouseEvent): void => {
        dis.dispatch({
            action: 'reply_to_event',
            event: this.props.mxEvent,
            context: this.context.timelineRenderingType,
        });
    };

    private onEditClick = (): void => {
        editEvent(this.props.mxEvent, this.context.timelineRenderingType, this.props.getRelationsForEvent);
    };

    private readonly forbiddenThreadHeadMsgType = [
        MsgType.KeyVerificationRequest,
    ];

    private get showReplyInThreadAction(): boolean {
<<<<<<< HEAD
        if (!SettingsStore.getValue("feature_thread") && !Thread.hasServerSideSupport) {
            // hide the prompt if the user would only have degraded mode
            return null;
=======
        if (!SettingsStore.getBetaInfo("feature_thread") &&
            !SettingsStore.getValue("feature_thread") &&
            !SdkConfig.get("show_labs_settings")
        ) {
            // Hide the beta prompt if there is no UI to enable it,
            // e.g if config.json disables it and doesn't enable show labs flags
            return false;
>>>>>>> 96156596
        }

        const inNotThreadTimeline = this.context.timelineRenderingType !== TimelineRenderingType.Thread;

        const isAllowedMessageType = !this.forbiddenThreadHeadMsgType.includes(
            this.props.mxEvent.getContent().msgtype as MsgType,
        );

        return inNotThreadTimeline && isAllowedMessageType;
    }

    /**
     * Runs a given fn on the set of possible events to test. The first event
     * that passes the checkFn will have fn executed on it. Both functions take
     * a MatrixEvent object. If no particular conditions are needed, checkFn can
     * be null/undefined. If no functions pass the checkFn, no action will be
     * taken.
     * @param {Function} fn The execution function.
     * @param {Function} checkFn The test function.
     */
    private runActionOnFailedEv(fn: (ev: MatrixEvent) => void, checkFn?: (ev: MatrixEvent) => boolean): void {
        if (!checkFn) checkFn = () => true;

        const mxEvent = this.props.mxEvent;
        const editEvent = mxEvent.replacingEvent();
        const redactEvent = mxEvent.localRedactionEvent();
        const tryOrder = [redactEvent, editEvent, mxEvent];
        for (const ev of tryOrder) {
            if (ev && checkFn(ev)) {
                fn(ev);
                break;
            }
        }
    }

    private onResendClick = (ev: React.MouseEvent): void => {
        this.runActionOnFailedEv((tarEv) => Resend.resend(tarEv));
    };

    private onCancelClick = (ev: React.MouseEvent): void => {
        this.runActionOnFailedEv(
            (tarEv) => Resend.removeFromQueue(tarEv),
            (testEv) => canCancel(testEv.status),
        );
    };

    public render(): JSX.Element {
        const toolbarOpts = [];
        if (canEditContent(this.props.mxEvent)) {
            toolbarOpts.push(<RovingAccessibleTooltipButton
                className="mx_MessageActionBar_maskButton mx_MessageActionBar_editButton"
                title={_t("Edit")}
                onClick={this.onEditClick}
                key="edit"
            />);
        }

        const cancelSendingButton = <RovingAccessibleTooltipButton
            className="mx_MessageActionBar_maskButton mx_MessageActionBar_cancelButton"
            title={_t("Delete")}
            onClick={this.onCancelClick}
            key="cancel"
        />;

        const threadTooltipButton = <ReplyInThreadButton mxEvent={this.props.mxEvent} />;

        // We show a different toolbar for failed events, so detect that first.
        const mxEvent = this.props.mxEvent;
        const editStatus = mxEvent.replacingEvent() && mxEvent.replacingEvent().status;
        const redactStatus = mxEvent.localRedactionEvent() && mxEvent.localRedactionEvent().status;
        const allowCancel = canCancel(mxEvent.status) || canCancel(editStatus) || canCancel(redactStatus);
        const isFailed = [mxEvent.status, editStatus, redactStatus].includes(EventStatus.NOT_SENT);
        if (allowCancel && isFailed) {
            // The resend button needs to appear ahead of the edit button, so insert to the
            // start of the opts
            toolbarOpts.splice(0, 0, <RovingAccessibleTooltipButton
                className="mx_MessageActionBar_maskButton mx_MessageActionBar_resendButton"
                title={_t("Retry")}
                onClick={this.onResendClick}
                key="resend"
            />);

            // The delete button should appear last, so we can just drop it at the end
            toolbarOpts.push(cancelSendingButton);
        } else {
            if (isContentActionable(this.props.mxEvent)) {
                // Like the resend button, the react and reply buttons need to appear before the edit.
                // The only catch is we do the reply button first so that we can make sure the react
                // button is the very first button without having to do length checks for `splice()`.
                if (this.context.canSendMessages) {
                    if (this.showReplyInThreadAction) {
                        toolbarOpts.splice(0, 0, threadTooltipButton);
                    }
                    toolbarOpts.splice(0, 0, (
                        <RovingAccessibleTooltipButton
                            className="mx_MessageActionBar_maskButton mx_MessageActionBar_replyButton"
                            title={_t("Reply")}
                            onClick={this.onReplyClick}
                            key="reply"
                        />
                    ));
                }
                if (this.context.canReact) {
                    toolbarOpts.splice(0, 0, <ReactButton
                        mxEvent={this.props.mxEvent}
                        reactions={this.props.reactions}
                        onFocusChange={this.onFocusChange}
                        key="react"
                    />);
                }

                // XXX: Assuming that the underlying tile will be a media event if it is eligible media.
                if (MediaEventHelper.isEligible(this.props.mxEvent)) {
                    toolbarOpts.splice(0, 0, <DownloadActionButton
                        mxEvent={this.props.mxEvent}
                        mediaEventHelperGet={() => this.props.getTile?.().getMediaHelper?.()}
                        key="download"
                    />);
                }
            } else if (SettingsStore.getValue("feature_thread") &&
                // Show thread icon even for deleted messages, but only within main timeline
                this.context.timelineRenderingType === TimelineRenderingType.Room &&
                this.props.mxEvent.getThread()
            ) {
                toolbarOpts.unshift(threadTooltipButton);
            }

            if (allowCancel) {
                toolbarOpts.push(cancelSendingButton);
            }

            if (this.props.isQuoteExpanded !== undefined && shouldDisplayReply(this.props.mxEvent)) {
                const expandClassName = classNames({
                    'mx_MessageActionBar_maskButton': true,
                    'mx_MessageActionBar_expandMessageButton': !this.props.isQuoteExpanded,
                    'mx_MessageActionBar_collapseMessageButton': this.props.isQuoteExpanded,
                });
                const tooltip = <>
                    <div className="mx_Tooltip_title">
                        { this.props.isQuoteExpanded ? _t("Collapse quotes") : _t("Expand quotes") }
                    </div>
                    <div className="mx_Tooltip_sub">
                        { _t(ALTERNATE_KEY_NAME[Key.SHIFT]) + " + " + _t("Click") }
                    </div>
                </>;
                toolbarOpts.push(<RovingAccessibleTooltipButton
                    className={expandClassName}
                    title={this.props.isQuoteExpanded ? _t("Collapse quotes") : _t("Expand quotes")}
                    tooltip={tooltip}
                    onClick={this.props.toggleThreadExpanded}
                    key="expand"
                />);
            }

            // The menu button should be last, so dump it there.
            toolbarOpts.push(<OptionsButton
                mxEvent={this.props.mxEvent}
                getReplyChain={this.props.getReplyChain}
                getTile={this.props.getTile}
                permalinkCreator={this.props.permalinkCreator}
                onFocusChange={this.onFocusChange}
                key="menu"
                getRelationsForEvent={this.props.getRelationsForEvent}
            />);
        }

        // aria-live=off to not have this read out automatically as navigating around timeline, gets repetitive.
        return <Toolbar className="mx_MessageActionBar" aria-label={_t("Message Actions")} aria-live="off">
            { toolbarOpts }
        </Toolbar>;
    }
}<|MERGE_RESOLUTION|>--- conflicted
+++ resolved
@@ -308,11 +308,11 @@
     ];
 
     private get showReplyInThreadAction(): boolean {
-<<<<<<< HEAD
         if (!SettingsStore.getValue("feature_thread") && !Thread.hasServerSideSupport) {
             // hide the prompt if the user would only have degraded mode
             return null;
-=======
+        }
+
         if (!SettingsStore.getBetaInfo("feature_thread") &&
             !SettingsStore.getValue("feature_thread") &&
             !SdkConfig.get("show_labs_settings")
@@ -320,7 +320,6 @@
             // Hide the beta prompt if there is no UI to enable it,
             // e.g if config.json disables it and doesn't enable show labs flags
             return false;
->>>>>>> 96156596
         }
 
         const inNotThreadTimeline = this.context.timelineRenderingType !== TimelineRenderingType.Thread;

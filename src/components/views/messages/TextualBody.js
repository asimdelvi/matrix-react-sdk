/*
Copyright 2015, 2016 OpenMarket Ltd

Licensed under the Apache License, Version 2.0 (the "License");
you may not use this file except in compliance with the License.
You may obtain a copy of the License at

    http://www.apache.org/licenses/LICENSE-2.0

Unless required by applicable law or agreed to in writing, software
distributed under the License is distributed on an "AS IS" BASIS,
WITHOUT WARRANTIES OR CONDITIONS OF ANY KIND, either express or implied.
See the License for the specific language governing permissions and
limitations under the License.
*/

'use strict';

import React from 'react';
import ReactDOM from 'react-dom';
import highlight from 'highlight.js';
import * as HtmlUtils from '../../../HtmlUtils';
import * as linkify from 'linkifyjs';
import linkifyElement from 'linkifyjs/element';
import linkifyMatrix from '../../../linkify-matrix';
import sdk from '../../../index';
import ScalarAuthClient from '../../../ScalarAuthClient';
import Modal from '../../../Modal';
import SdkConfig from '../../../SdkConfig';
import dis from '../../../dispatcher';
import { _t } from '../../../languageHandler';
import MatrixClientPeg from '../../../MatrixClientPeg';
import ContextualMenu from '../../structures/ContextualMenu';
import {RoomMember} from 'matrix-js-sdk';
import classNames from 'classnames';
import SettingsStore from "../../../settings/SettingsStore";
import PushProcessor from 'matrix-js-sdk/lib/pushprocessor';

linkifyMatrix(linkify);

module.exports = React.createClass({
    displayName: 'TextualBody',

    propTypes: {
        /* the MatrixEvent to show */
        mxEvent: React.PropTypes.object.isRequired,

        /* a list of words to highlight */
        highlights: React.PropTypes.array,

        /* link URL for the highlights */
        highlightLink: React.PropTypes.string,

        /* should show URL previews for this event */
        showUrlPreview: React.PropTypes.bool,

        /* callback for when our widget has loaded */
        onWidgetLoad: React.PropTypes.func,
    },

    getInitialState: function() {
        return {
            // the URLs (if any) to be previewed with a LinkPreviewWidget
            // inside this TextualBody.
            links: [],

            // track whether the preview widget is hidden
            widgetHidden: false,
        };
    },

    copyToClipboard: function(text) {
        const textArea = document.createElement("textarea");
        textArea.value = text;
        document.body.appendChild(textArea);
        textArea.select();

        let successful = false;
        try {
            successful = document.execCommand('copy');
        } catch (err) {
            console.log('Unable to copy');
        }

        document.body.removeChild(textArea);
        return successful;
    },

    componentDidMount: function() {
        this._unmounted = false;

        // pillifyLinks BEFORE linkifyElement because plain room/user URLs in the composer
        // are still sent as plaintext URLs. If these are ever pillified in the composer,
        // we should be pillify them here by doing the linkifying BEFORE the pillifying.
        this.pillifyLinks(this.refs.content.children);
        linkifyElement(this.refs.content, linkifyMatrix.options);
        this.calculateUrlPreview();

        if (this.props.mxEvent.getContent().format === "org.matrix.custom.html") {
            const blocks = ReactDOM.findDOMNode(this).getElementsByTagName("code");
            if (blocks.length > 0) {
                // Do this asynchronously: parsing code takes time and we don't
                // need to block the DOM update on it.
                setTimeout(() => {
                    if (this._unmounted) return;
                    for (let i = 0; i < blocks.length; i++) {
                        if (SettingsStore.getValue("enableSyntaxHighlightLanguageDetection")) {
                            highlight.highlightBlock(blocks[i]);
                        } else {
                            // Only syntax highlight if there's a class starting with language-
                            const classes = blocks[i].className.split(/\s+/).filter(function(cl) {
                                return cl.startsWith('language-');
                            });

                            if (classes.length != 0) {
                                highlight.highlightBlock(blocks[i]);
                            }
                        }
                    }
                }, 10);
            }
            this._addCodeCopyButton();
        }
    },

    componentDidUpdate: function() {
        this.calculateUrlPreview();
    },

    componentWillUnmount: function() {
        this._unmounted = true;
    },

    shouldComponentUpdate: function(nextProps, nextState) {
        //console.log("shouldComponentUpdate: ShowUrlPreview for %s is %s", this.props.mxEvent.getId(), this.props.showUrlPreview);

        // exploit that events are immutable :)
        return (nextProps.mxEvent.getId() !== this.props.mxEvent.getId() ||
                nextProps.highlights !== this.props.highlights ||
                nextProps.highlightLink !== this.props.highlightLink ||
                nextProps.showUrlPreview !== this.props.showUrlPreview ||
                nextState.links !== this.state.links ||
                nextState.widgetHidden !== this.state.widgetHidden);
    },

    calculateUrlPreview: function() {
        //console.log("calculateUrlPreview: ShowUrlPreview for %s is %s", this.props.mxEvent.getId(), this.props.showUrlPreview);

        if (this.props.showUrlPreview && !this.state.links.length) {
            let links = this.findLinks(this.refs.content.children);
            if (links.length) {
                // de-dup the links (but preserve ordering)
                const seen = new Set();
                links = links.filter((link) => {
                    if (seen.has(link)) return false;
                    seen.add(link);
                    return true;
                });

                this.setState({ links: links });

                // lazy-load the hidden state of the preview widget from localstorage
                if (global.localStorage) {
                    const hidden = global.localStorage.getItem("hide_preview_" + this.props.mxEvent.getId());
                    this.setState({ widgetHidden: hidden });
                }
            }
        }
    },

    pillifyLinks: function(nodes) {
        const shouldShowPillAvatar = !SettingsStore.getValue("Pill.shouldHidePillAvatar");
        let node = nodes[0];
        while (node) {
            let pillified = false;

            if (node.tagName === "A" && node.getAttribute("href")) {
                const href = node.getAttribute("href");

                // If the link is a (localised) matrix.to link, replace it with a pill
                const Pill = sdk.getComponent('elements.Pill');
                if (Pill.isMessagePillUrl(href)) {
                    const pillContainer = document.createElement('span');

                    const room = MatrixClientPeg.get().getRoom(this.props.mxEvent.getRoomId());
                    const pill = <Pill
                        url={href}
                        inMessage={true}
                        room={room}
                        shouldShowPillAvatar={shouldShowPillAvatar}
                    />;

                    ReactDOM.render(pill, pillContainer);
                    node.parentNode.replaceChild(pillContainer, node);
                    // Pills within pills aren't going to go well, so move on
                    pillified = true;

                    // update the current node with one that's now taken its place
                    node = pillContainer;
                }
            } else if (node.nodeType == Node.TEXT_NODE) {
                const Pill = sdk.getComponent('elements.Pill');

                let currentTextNode = node;
                const roomNotifTextNodes = [];

                // Take a textNode and break it up to make all the instances of @room their
                // own textNode, adding those nodes to roomNotifTextNodes
                while (currentTextNode !== null) {
                    const roomNotifPos = Pill.roomNotifPos(currentTextNode.textContent);
                    let nextTextNode = null;
                    if (roomNotifPos > -1) {
                        let roomTextNode = currentTextNode;

                        if (roomNotifPos > 0) roomTextNode = roomTextNode.splitText(roomNotifPos);
                        if (roomTextNode.textContent.length > Pill.roomNotifLen()) {
                            nextTextNode = roomTextNode.splitText(Pill.roomNotifLen());
                        }
                        roomNotifTextNodes.push(roomTextNode);
                    }
                    currentTextNode = nextTextNode;
                }

                if (roomNotifTextNodes.length > 0) {
                    const pushProcessor = new PushProcessor(MatrixClientPeg.get());
                    const atRoomRule = pushProcessor.getPushRuleById(".m.rule.roomnotif");
                    if (atRoomRule && pushProcessor.ruleMatchesEvent(atRoomRule, this.props.mxEvent)) {
                        // Now replace all those nodes with Pills
                        for (const roomNotifTextNode of roomNotifTextNodes) {
                            const pillContainer = document.createElement('span');
                            const room = MatrixClientPeg.get().getRoom(this.props.mxEvent.getRoomId());
                            const pill = <Pill
                                type={Pill.TYPE_AT_ROOM_MENTION}
                                inMessage={true}
                                room={room}
                                shouldShowPillAvatar={true}
                            />;

                            ReactDOM.render(pill, pillContainer);
                            roomNotifTextNode.parentNode.replaceChild(pillContainer, roomNotifTextNode);

                            // Set the next node to be processed to the one after the node
                            // we're adding now, since we've just inserted nodes into the structure
                            // we're iterating over.
                            // Note we've checked roomNotifTextNodes.length > 0 so we'll do this at least once
                            node = roomNotifTextNode.nextSibling;
                        }
                        // Nothing else to do for a text node (and we don't need to advance
                        // the loop pointer because we did it above)
                        continue;
                    }
                }
            }

            if (node.childNodes && node.childNodes.length && !pillified) {
                this.pillifyLinks(node.childNodes);
            }

            node = node.nextSibling;
        }
    },

    findLinks: function(nodes) {
        let links = [];

        for (let i = 0; i < nodes.length; i++) {
            const node = nodes[i];
            if (node.tagName === "A" && node.getAttribute("href")) {
                if (this.isLinkPreviewable(node)) {
                    links.push(node.getAttribute("href"));
                }
            } else if (node.tagName === "PRE" || node.tagName === "CODE" ||
                    node.tagName === "BLOCKQUOTE") {
                continue;
            } else if (node.children && node.children.length) {
                links = links.concat(this.findLinks(node.children));
            }
        }
        return links;
    },

    isLinkPreviewable: function(node) {
        // don't try to preview relative links
        if (!node.getAttribute("href").startsWith("http://") &&
            !node.getAttribute("href").startsWith("https://")) {
            return false;
        }

        // as a random heuristic to avoid highlighting things like "foo.pl"
        // we require the linked text to either include a / (either from http://
        // or from a full foo.bar/baz style schemeless URL) - or be a markdown-style
        // link, in which case we check the target text differs from the link value.
        // TODO: make this configurable?
        if (node.textContent.indexOf("/") > -1) {
            return true;
        } else {
            const url = node.getAttribute("href");
            const host = url.match(/^https?:\/\/(.*?)(\/|$)/)[1];

            // never preview matrix.to links (if anything we should give a smart
            // preview of the room/user they point to: nobody needs to be reminded
            // what the matrix.to site looks like).
            if (host == 'matrix.to') return false;

            if (node.textContent.toLowerCase().trim().startsWith(host.toLowerCase())) {
                // it's a "foo.pl" style link
                return false;
            } else {
                // it's a [foo bar](http://foo.com) style link
                return true;
            }
        }
    },

    _addCodeCopyButton() {
        // Add 'copy' buttons to pre blocks
        ReactDOM.findDOMNode(this).querySelectorAll('.mx_EventTile_body pre').forEach((p) => {
            const button = document.createElement("span");
            button.className = "mx_EventTile_copyButton";
            button.onclick = (e) => {
                const copyCode = button.parentNode.getElementsByTagName("code")[0];
                const successful = this.copyToClipboard(copyCode.textContent);

                const GenericTextContextMenu = sdk.getComponent('context_menus.GenericTextContextMenu');
                const buttonRect = e.target.getBoundingClientRect();

                // The window X and Y offsets are to adjust position when zoomed in to page
                const x = buttonRect.right + window.pageXOffset;
                const y = (buttonRect.top + (buttonRect.height / 2) + window.pageYOffset) - 19;
                const {close} = ContextualMenu.createMenu(GenericTextContextMenu, {
                    chevronOffset: 10,
                    left: x,
                    top: y,
                    message: successful ? _t('Copied!') : _t('Failed to copy'),
                });
                e.target.onmouseout = close;
            };
            p.appendChild(button);
        });
    },

    onCancelClick: function(event) {
        this.setState({ widgetHidden: true });
        // FIXME: persist this somewhere smarter than local storage
        if (global.localStorage) {
            global.localStorage.setItem("hide_preview_" + this.props.mxEvent.getId(), "1");
        }
        this.forceUpdate();
    },

    onEmoteSenderClick: function(event) {
        const mxEvent = this.props.mxEvent;
        dis.dispatch({
            action: 'insert_mention',
            user_id: mxEvent.getSender(),
        });
    },

    getEventTileOps: function() {
        return {
            isWidgetHidden: () => {
                return this.state.widgetHidden;
            },

            unhideWidget: () => {
                this.setState({ widgetHidden: false });
                if (global.localStorage) {
                    global.localStorage.removeItem("hide_preview_" + this.props.mxEvent.getId());
                }
            },

            getInnerText: () => {
                return this.refs.content.innerText;
            },
        };
    },

    onStarterLinkClick: function(starterLink, ev) {
        ev.preventDefault();
        // We need to add on our scalar token to the starter link, but we may not have one!
        // In addition, we can't fetch one on click and then go to it immediately as that
        // is then treated as a popup!
        // We can get around this by fetching one now and showing a "confirmation dialog" (hurr hurr)
        // which requires the user to click through and THEN we can open the link in a new tab because
        // the window.open command occurs in the same stack frame as the onClick callback.

        // Go fetch a scalar token
        const scalarClient = new ScalarAuthClient();
        scalarClient.connect().then(() => {
            const completeUrl = scalarClient.getStarterLink(starterLink);
            const QuestionDialog = sdk.getComponent("dialogs.QuestionDialog");
            const integrationsUrl = SdkConfig.get().integrations_ui_url;
            Modal.createTrackedDialog('Add an integration', '', QuestionDialog, {
                title: _t("Add an Integration"),
                description:
                    <div>
                        { _t("You are about to be taken to a third-party site so you can " +
                            "authenticate your account for use with %(integrationsUrl)s. " +
                            "Do you wish to continue?", { integrationsUrl: integrationsUrl }) }
                    </div>,
                button: _t("Continue"),
                onFinished: function(confirmed) {
                    if (!confirmed) {
                        return;
                    }
                    const width = window.screen.width > 1024 ? 1024 : window.screen.width;
                    const height = window.screen.height > 800 ? 800 : window.screen.height;
                    const left = (window.screen.width - width) / 2;
                    const top = (window.screen.height - height) / 2;
                    window.open(completeUrl, '_blank', `height=${height}, width=${width}, top=${top}, left=${left},`);
                },
            });
        });
    },

    render: function() {
        const EmojiText = sdk.getComponent('elements.EmojiText');
        const mxEvent = this.props.mxEvent;
        const content = mxEvent.getContent();

        let body = HtmlUtils.bodyToHtml(content, this.props.highlights, {
            disableBigEmoji: SettingsStore.getValue('TextualBody.disableBigEmoji'),
        });

        if (this.props.highlightLink) {
<<<<<<< HEAD
            body = <a href={ this.props.highlightLink }>{ body }</a>;
        } else if (content.data && typeof content.data["org.matrix.neb.starter_link"] === "string") {
            body = <a href="#" onClick={ this.onStarterLinkClick.bind(this, content.data["org.matrix.neb.starter_link"]) }>{ body }</a>;
=======
            body = <a href={this.props.highlightLink}>{ body }</a>;
        } else if (content.data && typeof content.data["org.matrix.neb.starter_link"] === "string") {
            body = <a href="#" onClick={this.onStarterLinkClick.bind(this, content.data["org.matrix.neb.starter_link"])}>{ body }</a>;
>>>>>>> ff25c2f3
        }

        let widgets;
        if (this.state.links.length && !this.state.widgetHidden && this.props.showUrlPreview) {
            const LinkPreviewWidget = sdk.getComponent('rooms.LinkPreviewWidget');
<<<<<<< HEAD
            const YoutubePreviewWidget = sdk.getComponent('rooms.YoutubePreviewWidget');
            widgets = this.state.links.map((link) => {
                if (UserSettingsStore.isFeatureEnabled('youtube_preview')) {
                    const youtubeId = YoutubePreviewWidget.parse(link);
                    if (youtubeId) {
                        return <YoutubePreviewWidget
                            key={ link }
                            videoId={ youtubeId }
                            onCancelClick={ this.onCancelClick }
                            onWidgetLoad={ this.props.onWidgetLoad }/>;
                    }
                }

=======
            widgets = this.state.links.map((link)=>{
>>>>>>> ff25c2f3
                return <LinkPreviewWidget
                            key={link}
                            link={link}
                            mxEvent={this.props.mxEvent}
                            onCancelClick={this.onCancelClick}
                            onWidgetLoad={this.props.onWidgetLoad} />;
            });
        }

        switch (content.msgtype) {
            case "m.emote":
                const name = mxEvent.sender ? mxEvent.sender.name : mxEvent.getSender();
                return (
                    <span ref="content" className="mx_MEmoteBody mx_EventTile_content">
                        *&nbsp;
                        <EmojiText
                            className="mx_MEmoteBody_sender"
                            onClick={this.onEmoteSenderClick}
                        >
                            { name }
                        </EmojiText>
                        &nbsp;
                        { body }
                        { widgets }
                    </span>
                );
            case "m.notice":
                return (
                    <span ref="content" className="mx_MNoticeBody mx_EventTile_content">
                        { body }
                        { widgets }
                    </span>
                );
            default: // including "m.text"
                return (
                    <span ref="content" className="mx_MTextBody mx_EventTile_content">
                        { body }
                        { widgets }
                    </span>
                );
        }
    },
});<|MERGE_RESOLUTION|>--- conflicted
+++ resolved
@@ -423,37 +423,26 @@
         });
 
         if (this.props.highlightLink) {
-<<<<<<< HEAD
-            body = <a href={ this.props.highlightLink }>{ body }</a>;
-        } else if (content.data && typeof content.data["org.matrix.neb.starter_link"] === "string") {
-            body = <a href="#" onClick={ this.onStarterLinkClick.bind(this, content.data["org.matrix.neb.starter_link"]) }>{ body }</a>;
-=======
             body = <a href={this.props.highlightLink}>{ body }</a>;
         } else if (content.data && typeof content.data["org.matrix.neb.starter_link"] === "string") {
             body = <a href="#" onClick={this.onStarterLinkClick.bind(this, content.data["org.matrix.neb.starter_link"])}>{ body }</a>;
->>>>>>> ff25c2f3
         }
 
         let widgets;
         if (this.state.links.length && !this.state.widgetHidden && this.props.showUrlPreview) {
             const LinkPreviewWidget = sdk.getComponent('rooms.LinkPreviewWidget');
-<<<<<<< HEAD
             const YoutubePreviewWidget = sdk.getComponent('rooms.YoutubePreviewWidget');
             widgets = this.state.links.map((link) => {
-                if (UserSettingsStore.isFeatureEnabled('youtube_preview')) {
+                if (SettingsStore.isFeatureEnabled('youtube_preview')) {
                     const youtubeId = YoutubePreviewWidget.parse(link);
                     if (youtubeId) {
                         return <YoutubePreviewWidget
-                            key={ link }
-                            videoId={ youtubeId }
-                            onCancelClick={ this.onCancelClick }
-                            onWidgetLoad={ this.props.onWidgetLoad }/>;
+                            key={link}
+                            videoId={youtubeId}
+                            onCancelClick={this.onCancelClick}
+                            onWidgetLoad={this.props.onWidgetLoad} />;
                     }
                 }
-
-=======
-            widgets = this.state.links.map((link)=>{
->>>>>>> ff25c2f3
                 return <LinkPreviewWidget
                             key={link}
                             link={link}

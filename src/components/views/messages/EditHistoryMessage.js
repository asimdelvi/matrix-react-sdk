--- conflicted
+++ resolved
@@ -74,16 +74,7 @@
     _onViewSourceClick = () => {
         const ViewSource = sdk.getComponent('structures.ViewSource');
         Modal.createTrackedDialog('View Event Source', 'Edit history', ViewSource, {
-<<<<<<< HEAD
             mxEvent: this.props.mxEvent,
-=======
-            roomId: this.props.mxEvent.getRoomId(),
-            eventId: this.props.mxEvent.getId(),
-            content: this.props.mxEvent.event,
-            isEncrypted: this.props.mxEvent.isEncrypted(),
-            // FIXME: _clearEvent is private
-            decryptedContent: this.props.mxEvent._clearEvent,
->>>>>>> 89301ca8
         }, 'mx_Dialog_viewsource');
     };
 

--- conflicted
+++ resolved
@@ -415,12 +415,8 @@
     }
 
     // Overidden by MStickerBody
-<<<<<<< HEAD
-    protected getFileBody(): JSX.Element {
+    protected getFileBody(): string | JSX.Element {
         if (this.props.forExport) return null;
-=======
-    protected getFileBody(): string | JSX.Element {
->>>>>>> 869a5fb5
         // We only ever need the download bar if we're appearing outside of the timeline
         if (this.props.tileShape) {
             return <MFileBody {...this.props} showGenericPlaceholder={false} />;

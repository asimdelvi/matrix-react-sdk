--- conflicted
+++ resolved
@@ -15,16 +15,13 @@
 */
 
 import React from "react";
+import { Visibility } from "matrix-js-sdk/src/@types/partials";
 
 import LabelledToggleSwitch from "../elements/LabelledToggleSwitch";
 import { _t } from "../../../languageHandler";
 import { MatrixClientPeg } from "../../../MatrixClientPeg";
 import { replaceableComponent } from "../../../utils/replaceableComponent";
-<<<<<<< HEAD
-import { Visibility } from "matrix-js-sdk/src/@types/partials";
-=======
 import DirectoryCustomisations from '../../../customisations/Directory';
->>>>>>> 1b39dbdb
 
 interface IProps {
     roomId: string;

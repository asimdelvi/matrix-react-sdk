/*
Copyright 2019 New Vector Ltd
Copyright 2019 The Matrix.org Foundation C.I.C.

Licensed under the Apache License, Version 2.0 (the "License");
you may not use this file except in compliance with the License.
You may obtain a copy of the License at

    http://www.apache.org/licenses/LICENSE-2.0

Unless required by applicable law or agreed to in writing, software
distributed under the License is distributed on an "AS IS" BASIS,
WITHOUT WARRANTIES OR CONDITIONS OF ANY KIND, either express or implied.
See the License for the specific language governing permissions and
limitations under the License.
*/

import React from "react";
import { logger } from "matrix-js-sdk/src/logger";
import { MatrixError } from "matrix-js-sdk/src/matrix";

import { _t, UserFriendlyError } from "../../../../languageHandler";
import { MatrixClientPeg } from "../../../../MatrixClientPeg";
import Modal from "../../../../Modal";
import AddThreepid, { Binding, ThirdPartyIdentifier } from "../../../../AddThreepid";
import ErrorDialog, { extractErrorMessageFromError } from "../../dialogs/ErrorDialog";
import SettingsSubsection from "../shared/SettingsSubsection";
import InlineSpinner from "../../elements/InlineSpinner";
import AccessibleButton, { ButtonEvent } from "../../elements/AccessibleButton";

/*
TODO: Improve the UX for everything in here.
It's very much placeholder, but it gets the job done. The old way of handling
email addresses in user settings was to use dialogs to communicate state, however
due to our dialog system overriding dialogs (causing unmounts) this creates problems
for a sane UX. For instance, the user could easily end up entering an email address
and receive a dialog to verify the address, which then causes the component here
to forget what it was doing and ultimately fail. Dialogs are still used in some
places to communicate errors - these should be replaced with inline validation when
that is available.
*/

/*
TODO: Reduce all the copying between account vs. discovery components.
*/

interface IEmailAddressProps {
    email: ThirdPartyIdentifier;
}

interface IEmailAddressState {
    verifying: boolean;
    addTask: AddThreepid | null;
    continueDisabled: boolean;
    bound?: boolean;
}

export class EmailAddress extends React.Component<IEmailAddressProps, IEmailAddressState> {
    public constructor(props: IEmailAddressProps) {
        super(props);

        const { bound } = props.email;

        this.state = {
            verifying: false,
            addTask: null,
            continueDisabled: false,
            bound,
        };
    }

    public componentDidUpdate(prevProps: Readonly<IEmailAddressProps>): void {
        if (this.props.email !== prevProps.email) {
            const { bound } = this.props.email;
            this.setState({ bound });
        }
    }

    private async changeBinding({ bind, label, errorTitle }: Binding): Promise<void> {
        if (!(await MatrixClientPeg.safeGet().doesServerSupportSeparateAddAndBind())) {
            return this.changeBindingTangledAddBind({ bind, label, errorTitle });
        }

        const { medium, address } = this.props.email;

        try {
            if (bind) {
<<<<<<< HEAD
                const task = new AddThreepid(MatrixClientPeg.get());
=======
                const task = new AddThreepid(MatrixClientPeg.safeGet());
>>>>>>> 44f51fd1
                this.setState({
                    verifying: true,
                    continueDisabled: true,
                    addTask: task,
                });
                await task.bindEmailAddress(address);
                this.setState({
                    continueDisabled: false,
                });
            } else {
                await MatrixClientPeg.safeGet().unbindThreePid(medium, address);
            }
            this.setState({ bound: bind });
        } catch (err) {
            logger.error(`changeBinding: Unable to ${label} email address ${address}`, err);
            this.setState({
                verifying: false,
                continueDisabled: false,
                addTask: null,
            });
            Modal.createDialog(ErrorDialog, {
                title: errorTitle,
                description: extractErrorMessageFromError(err, _t("Operation failed")),
            });
        }
    }

    private async changeBindingTangledAddBind({ bind, label, errorTitle }: Binding): Promise<void> {
        const { medium, address } = this.props.email;

<<<<<<< HEAD
        const task = new AddThreepid(MatrixClientPeg.get());
=======
        const task = new AddThreepid(MatrixClientPeg.safeGet());
>>>>>>> 44f51fd1
        this.setState({
            verifying: true,
            continueDisabled: true,
            addTask: task,
        });

        try {
            await MatrixClientPeg.safeGet().deleteThreePid(medium, address);
            if (bind) {
                await task.bindEmailAddress(address);
            } else {
                await task.addEmailAddress(address);
            }
            this.setState({
                continueDisabled: false,
                bound: bind,
            });
        } catch (err) {
            logger.error(`changeBindingTangledAddBind: Unable to ${label} email address ${address}`, err);
            this.setState({
                verifying: false,
                continueDisabled: false,
                addTask: null,
            });
            Modal.createDialog(ErrorDialog, {
                title: errorTitle,
                description: extractErrorMessageFromError(err, _t("Operation failed")),
            });
        }
    }

    private onRevokeClick = (e: ButtonEvent): void => {
        e.stopPropagation();
        e.preventDefault();
        this.changeBinding({
            bind: false,
            label: "revoke",
            errorTitle: _t("Unable to revoke sharing for email address"),
        });
    };

    private onShareClick = (e: ButtonEvent): void => {
        e.stopPropagation();
        e.preventDefault();
        this.changeBinding({
            bind: true,
            label: "share",
            errorTitle: _t("Unable to share email address"),
        });
    };

    private onContinueClick = async (e: ButtonEvent): Promise<void> => {
        e.stopPropagation();
        e.preventDefault();

        // Prevent the continue button from being pressed multiple times while we're working
        this.setState({ continueDisabled: true });
        try {
            await this.state.addTask?.checkEmailLinkClicked();
            this.setState({
                addTask: null,
                verifying: false,
            });
        } catch (err) {
            logger.error(`Unable to verify email address:`, err);

            let underlyingError = err;
            if (err instanceof UserFriendlyError) {
                underlyingError = err.cause;
            }

            if (underlyingError instanceof MatrixError && underlyingError.errcode === "M_THREEPID_AUTH_FAILED") {
                Modal.createDialog(ErrorDialog, {
                    title: _t("Your email address hasn't been verified yet"),
                    description: _t(
                        "Click the link in the email you received to verify and then click continue again.",
                    ),
                });
            } else {
                logger.error("Unable to verify email address: " + err);
                Modal.createDialog(ErrorDialog, {
                    title: _t("Unable to verify email address."),
                    description: extractErrorMessageFromError(err, _t("Operation failed")),
                });
            }
        } finally {
            // Re-enable the continue button so the user can retry
            this.setState({ continueDisabled: false });
        }
    };

    public render(): React.ReactNode {
        const { address } = this.props.email;
        const { verifying, bound } = this.state;

        let status;
        if (verifying) {
            status = (
                <span>
                    {_t("Verify the link in your inbox")}
                    <AccessibleButton
                        className="mx_GeneralUserSettingsTab_section--discovery_existing_button"
                        kind="primary_sm"
                        onClick={this.onContinueClick}
                        disabled={this.state.continueDisabled}
                    >
                        {_t("Complete")}
                    </AccessibleButton>
                </span>
            );
        } else if (bound) {
            status = (
                <AccessibleButton
                    className="mx_GeneralUserSettingsTab_section--discovery_existing_button"
                    kind="danger_sm"
                    onClick={this.onRevokeClick}
                >
                    {_t("Revoke")}
                </AccessibleButton>
            );
        } else {
            status = (
                <AccessibleButton
                    className="mx_GeneralUserSettingsTab_section--discovery_existing_button"
                    kind="primary_sm"
                    onClick={this.onShareClick}
                >
                    {_t("Share")}
                </AccessibleButton>
            );
        }

        return (
            <div className="mx_GeneralUserSettingsTab_section--discovery_existing">
                <span className="mx_GeneralUserSettingsTab_section--discovery_existing_address">{address}</span>
                {status}
            </div>
        );
    }
}
interface IProps {
    emails: ThirdPartyIdentifier[];
    isLoading?: boolean;
}

export default class EmailAddresses extends React.Component<IProps> {
    public render(): React.ReactNode {
        let content;
        if (this.props.isLoading) {
            content = <InlineSpinner />;
        } else if (this.props.emails.length > 0) {
            content = this.props.emails.map((e) => {
                return <EmailAddress email={e} key={e.address} />;
            });
        }

        const hasEmails = !!this.props.emails.length;

        return (
            <SettingsSubsection
                heading={_t("Email addresses")}
                description={
                    (!hasEmails && _t("Discovery options will appear once you have added an email above.")) || undefined
                }
                stretchContent
            >
                {content}
            </SettingsSubsection>
        );
    }
}<|MERGE_RESOLUTION|>--- conflicted
+++ resolved
@@ -85,11 +85,7 @@
 
         try {
             if (bind) {
-<<<<<<< HEAD
-                const task = new AddThreepid(MatrixClientPeg.get());
-=======
                 const task = new AddThreepid(MatrixClientPeg.safeGet());
->>>>>>> 44f51fd1
                 this.setState({
                     verifying: true,
                     continueDisabled: true,
@@ -120,11 +116,7 @@
     private async changeBindingTangledAddBind({ bind, label, errorTitle }: Binding): Promise<void> {
         const { medium, address } = this.props.email;
 
-<<<<<<< HEAD
-        const task = new AddThreepid(MatrixClientPeg.get());
-=======
         const task = new AddThreepid(MatrixClientPeg.safeGet());
->>>>>>> 44f51fd1
         this.setState({
             verifying: true,
             continueDisabled: true,

--- conflicted
+++ resolved
@@ -23,11 +23,8 @@
     IClientWellKnown,
     OidcClientConfig,
 } from "matrix-js-sdk/src/matrix";
-<<<<<<< HEAD
+import { Icon as QrCodeIcon } from "@vector-im/compound-design-tokens/icons/qr-code.svg";
 import { logger } from "matrix-js-sdk/src/logger";
-=======
-import { Icon as QrCodeIcon } from "@vector-im/compound-design-tokens/icons/qr-code.svg";
->>>>>>> 03dc48b9
 
 import { _t } from "../../../../languageHandler";
 import AccessibleButton from "../../elements/AccessibleButton";

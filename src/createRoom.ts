--- conflicted
+++ resolved
@@ -36,13 +36,9 @@
 import { VIRTUAL_ROOM_EVENT_TYPE } from "./CallHandler";
 import SpaceStore from "./stores/SpaceStore";
 import { makeSpaceParentEvent } from "./utils/space";
-<<<<<<< HEAD
-import { Action } from "./dispatcher/actions"
-=======
 import { Action } from "./dispatcher/actions";
 import { ICreateRoomOpts } from "matrix-js-sdk/src/@types/requests";
 import { Preset, Visibility } from "matrix-js-sdk/src/@types/partials";
->>>>>>> 3d5117c6
 
 // we define a number of interfaces which take their names from the js-sdk
 /* eslint-disable camelcase */
@@ -91,13 +87,8 @@
 
     const client = MatrixClientPeg.get();
     if (client.isGuest()) {
-<<<<<<< HEAD
-        dis.dispatch({action: 'require_registration'});
+        dis.dispatch({ action: 'require_registration' });
         return null;
-=======
-        dis.dispatch({ action: 'require_registration' });
-        return Promise.resolve(null);
->>>>>>> 3d5117c6
     }
 
     const defaultPreset = opts.dmUserId ? Preset.TrustedPrivateChat : Preset.PrivateChat;

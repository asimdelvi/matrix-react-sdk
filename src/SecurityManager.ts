/*
Copyright 2019, 2020 The Matrix.org Foundation C.I.C.

Licensed under the Apache License, Version 2.0 (the "License");
you may not use this file except in compliance with the License.
You may obtain a copy of the License at

    http://www.apache.org/licenses/LICENSE-2.0

Unless required by applicable law or agreed to in writing, software
distributed under the License is distributed on an "AS IS" BASIS,
WITHOUT WARRANTIES OR CONDITIONS OF ANY KIND, either express or implied.
See the License for the specific language governing permissions and
limitations under the License.
*/

import { DeviceVerificationStatus, ICryptoCallbacks, MatrixClient, encodeBase64 } from "matrix-js-sdk/src/matrix";
import { ISecretStorageKeyInfo } from "matrix-js-sdk/src/crypto/api";
import { deriveKey } from "matrix-js-sdk/src/crypto/key_passphrase";
import { decodeRecoveryKey } from "matrix-js-sdk/src/crypto/recoverykey";
import { logger } from "matrix-js-sdk/src/logger";

import type CreateSecretStorageDialog from "./async-components/views/dialogs/security/CreateSecretStorageDialog";
import Modal from "./Modal";
import { MatrixClientPeg } from "./MatrixClientPeg";
import { _t } from "./languageHandler";
import { isSecureBackupRequired } from "./utils/WellKnownUtils";
import AccessSecretStorageDialog, { KeyParams } from "./components/views/dialogs/security/AccessSecretStorageDialog";
import RestoreKeyBackupDialog from "./components/views/dialogs/security/RestoreKeyBackupDialog";
import SettingsStore from "./settings/SettingsStore";
import SecurityCustomisations from "./customisations/Security";
import QuestionDialog from "./components/views/dialogs/QuestionDialog";
import InteractiveAuthDialog from "./components/views/dialogs/InteractiveAuthDialog";

// This stores the secret storage private keys in memory for the JS SDK. This is
// only meant to act as a cache to avoid prompting the user multiple times
// during the same single operation. Use `accessSecretStorage` below to scope a
// single secret storage operation, as it will clear the cached keys once the
// operation ends.
let secretStorageKeys: Record<string, Uint8Array> = {};
let secretStorageKeyInfo: Record<string, ISecretStorageKeyInfo> = {};
let secretStorageBeingAccessed = false;

let nonInteractive = false;

let dehydrationCache: {
    key?: Uint8Array;
    keyInfo?: ISecretStorageKeyInfo;
} = {};

function isCachingAllowed(): boolean {
    return secretStorageBeingAccessed;
}

/**
 * This can be used by other components to check if secret storage access is in
 * progress, so that we can e.g. avoid intermittently showing toasts during
 * secret storage setup.
 *
 * @returns {bool}
 */
export function isSecretStorageBeingAccessed(): boolean {
    return secretStorageBeingAccessed;
}

export class AccessCancelledError extends Error {
    public constructor() {
        super("Secret storage access canceled");
    }
}

async function confirmToDismiss(): Promise<boolean> {
    const [sure] = await Modal.createDialog(QuestionDialog, {
        title: _t("encryption|cancel_entering_passphrase_title"),
        description: _t("encryption|cancel_entering_passphrase_description"),
        danger: false,
        button: _t("action|go_back"),
        cancelButton: _t("action|cancel"),
    }).finished;
    return !sure;
}

function makeInputToKey(keyInfo: ISecretStorageKeyInfo): (keyParams: KeyParams) => Promise<Uint8Array> {
    return async ({ passphrase, recoveryKey }): Promise<Uint8Array> => {
        if (passphrase) {
            return deriveKey(passphrase, keyInfo.passphrase.salt, keyInfo.passphrase.iterations);
        } else if (recoveryKey) {
            return decodeRecoveryKey(recoveryKey);
        }
        throw new Error("Invalid input, passphrase or recoveryKey need to be provided");
    };
}

async function getSecretStorageKey({
    keys: keyInfos,
}: {
    keys: Record<string, ISecretStorageKeyInfo>;
}): Promise<[string, Uint8Array]> {
    const cli = MatrixClientPeg.safeGet();
    let keyId = await cli.getDefaultSecretStorageKeyId();
    let keyInfo!: ISecretStorageKeyInfo;
    if (keyId) {
        // use the default SSSS key if set
        keyInfo = keyInfos[keyId];
        if (!keyInfo) {
            // if the default key is not available, pretend the default key
            // isn't set
            keyId = null;
        }
    }
    if (!keyId) {
        // if no default SSSS key is set, fall back to a heuristic of using the
        // only available key, if only one key is set
        const keyInfoEntries = Object.entries(keyInfos);
        if (keyInfoEntries.length > 1) {
            throw new Error("Multiple storage key requests not implemented");
        }
        [keyId, keyInfo] = keyInfoEntries[0];
    }

    // Check the in-memory cache
    if (isCachingAllowed() && secretStorageKeys[keyId]) {
        return [keyId, secretStorageKeys[keyId]];
    }

    if (dehydrationCache.key) {
        if (await MatrixClientPeg.safeGet().checkSecretStorageKey(dehydrationCache.key, keyInfo)) {
            cacheSecretStorageKey(keyId, keyInfo, dehydrationCache.key);
            return [keyId, dehydrationCache.key];
        }
    }

    const keyFromCustomisations = SecurityCustomisations.getSecretStorageKey?.();
    if (keyFromCustomisations) {
        logger.log("Using key from security customisations (secret storage)");
        cacheSecretStorageKey(keyId, keyInfo, keyFromCustomisations);
        return [keyId, keyFromCustomisations];
    }

    if (nonInteractive) {
        throw new Error("Could not unlock non-interactively");
    }

    const inputToKey = makeInputToKey(keyInfo);
    const { finished } = Modal.createDialog(
        AccessSecretStorageDialog,
        /* props= */
        {
            keyInfo,
            checkPrivateKey: async (input: KeyParams): Promise<boolean> => {
                const key = await inputToKey(input);
                return MatrixClientPeg.safeGet().checkSecretStorageKey(key, keyInfo);
            },
        },
        /* className= */ undefined,
        /* isPriorityModal= */ false,
        /* isStaticModal= */ false,
        /* options= */ {
            onBeforeClose: async (reason): Promise<boolean> => {
                if (reason === "backgroundClick") {
                    return confirmToDismiss();
                }
                return true;
            },
        },
    );
    const [keyParams] = await finished;
    if (!keyParams) {
        throw new AccessCancelledError();
    }
    const key = await inputToKey(keyParams);

    // Save to cache to avoid future prompts in the current session
    cacheSecretStorageKey(keyId, keyInfo, key);

    return [keyId, key];
}

export async function getDehydrationKey(
    keyInfo: ISecretStorageKeyInfo,
    checkFunc: (data: Uint8Array) => void,
): Promise<Uint8Array> {
    const keyFromCustomisations = SecurityCustomisations.getSecretStorageKey?.();
    if (keyFromCustomisations) {
        logger.log("Using key from security customisations (dehydration)");
        return keyFromCustomisations;
    }

    const inputToKey = makeInputToKey(keyInfo);
    const { finished } = Modal.createDialog(
        AccessSecretStorageDialog,
        /* props= */
        {
            keyInfo,
            checkPrivateKey: async (input: KeyParams): Promise<boolean> => {
                const key = await inputToKey(input);
                try {
                    checkFunc(key);
                    return true;
                } catch (e) {
                    return false;
                }
            },
        },
        /* className= */ undefined,
        /* isPriorityModal= */ false,
        /* isStaticModal= */ false,
        /* options= */ {
            onBeforeClose: async (reason): Promise<boolean> => {
                if (reason === "backgroundClick") {
                    return confirmToDismiss();
                }
                return true;
            },
        },
    );
    const [input] = await finished;
    if (!input) {
        throw new AccessCancelledError();
    }
    const key = await inputToKey(input);

    // need to copy the key because rehydration (unpickling) will clobber it
    dehydrationCache = { key: new Uint8Array(key), keyInfo };

    return key;
}

function cacheSecretStorageKey(keyId: string, keyInfo: ISecretStorageKeyInfo, key: Uint8Array): void {
    if (isCachingAllowed()) {
        secretStorageKeys[keyId] = key;
        secretStorageKeyInfo[keyId] = keyInfo;
    }
}

async function onSecretRequested(
    userId: string,
    deviceId: string,
    requestId: string,
    name: string,
    deviceTrust: DeviceVerificationStatus,
): Promise<string | undefined> {
    logger.log("onSecretRequested", userId, deviceId, requestId, name, deviceTrust);
    const client = MatrixClientPeg.safeGet();
    if (userId !== client.getUserId()) {
        return;
    }
    if (!deviceTrust?.isVerified()) {
        logger.log(`Ignoring secret request from untrusted device ${deviceId}`);
        return;
    }
    if (
        name === "m.cross_signing.master" ||
        name === "m.cross_signing.self_signing" ||
        name === "m.cross_signing.user_signing"
    ) {
        const callbacks = client.getCrossSigningCacheCallbacks();
        if (!callbacks?.getCrossSigningKeyCache) return;
        const keyId = name.replace("m.cross_signing.", "");
        const key = await callbacks.getCrossSigningKeyCache(keyId);
        if (!key) {
            logger.log(`${keyId} requested by ${deviceId}, but not found in cache`);
        }
        return key ? encodeBase64(key) : undefined;
    } else if (name === "m.megolm_backup.v1") {
        const key = await client.crypto?.getSessionBackupPrivateKey();
        if (!key) {
            logger.log(`session backup key requested by ${deviceId}, but not found in cache`);
        }
        return key ? encodeBase64(key) : undefined;
    }
    logger.warn("onSecretRequested didn't recognise the secret named ", name);
}

export const crossSigningCallbacks: ICryptoCallbacks = {
    getSecretStorageKey,
    cacheSecretStorageKey,
    onSecretRequested,
    getDehydrationKey,
};

export async function promptForBackupPassphrase(): Promise<Uint8Array> {
    let key!: Uint8Array;

    const { finished } = Modal.createDialog(
        RestoreKeyBackupDialog,
        {
            showSummary: false,
            keyCallback: (k: Uint8Array) => (key = k),
        },
        undefined,
        /* priority = */ false,
        /* static = */ true,
    );

    const success = await finished;
    if (!success) throw new Error("Key backup prompt cancelled");

    return key;
}

/**
 * Carry out an operation that may require multiple accesses to secret storage, caching the key.
 *
 * Use this helper to wrap an operation that may require multiple accesses to secret storage; the user will be prompted
 * to enter the 4S key or passphrase on the first access, and the key will be cached for the rest of the operation.
 *
 * @param func - The operation to be wrapped.
 */
export async function withSecretStorageKeyCache<T>(func: () => Promise<T>): Promise<T> {
    secretStorageBeingAccessed = true;
    try {
        return await func();
    } finally {
        // Clear secret storage key cache now that work is complete
        secretStorageBeingAccessed = false;
        if (!isCachingAllowed()) {
            secretStorageKeys = {};
            secretStorageKeyInfo = {};
        }
    }
}

/**
 * This helper should be used whenever you need to access secret storage. It
 * ensures that secret storage (and also cross-signing since they each depend on
 * each other in a cycle of sorts) have been bootstrapped before running the
 * provided function.
 *
 * Bootstrapping secret storage may take one of these paths:
 * 1. Create secret storage from a passphrase and store cross-signing keys
 *    in secret storage.
 * 2. Access existing secret storage by requesting passphrase and accessing
 *    cross-signing keys as needed.
 * 3. All keys are loaded and there's nothing to do.
 *
 * Additionally, the secret storage keys are cached during the scope of this function
 * to ensure the user is prompted only once for their secret storage
 * passphrase. The cache is then cleared once the provided function completes.
 *
 * @param {Function} [func] An operation to perform once secret storage has been
 * bootstrapped. Optional.
 * @param {bool} [forceReset] Reset secret storage even if it's already set up
 */
export async function accessSecretStorage(func = async (): Promise<void> => {}, forceReset = false): Promise<void> {
    await withSecretStorageKeyCache(() => doAccessSecretStorage(func, forceReset));
}

/** Helper for {@link #accessSecretStorage} */
<<<<<<< HEAD
async function doAccessSecretStorage(func: () => Promise<void>, forceReset: boolean): Promise<void> {
=======
export async function doAccessSecretStorage(func = async (): Promise<void> => {}, forceReset = false): Promise<void> {
>>>>>>> 61070698
    try {
        const cli = MatrixClientPeg.safeGet();
        if (!(await cli.hasSecretStorageKey()) || forceReset) {
            // This dialog calls bootstrap itself after guiding the user through
            // passphrase creation.
            const { finished } = Modal.createDialogAsync(
                import("./async-components/views/dialogs/security/CreateSecretStorageDialog") as unknown as Promise<
                    typeof CreateSecretStorageDialog
                >,
                {
                    forceReset,
                },
                undefined,
                /* priority = */ false,
                /* static = */ true,
                /* options = */ {
                    onBeforeClose: async (reason): Promise<boolean> => {
                        // If Secure Backup is required, you cannot leave the modal.
                        if (reason === "backgroundClick") {
                            return !isSecureBackupRequired(cli);
                        }
                        return true;
                    },
                },
            );
            const [confirmed] = await finished;
            if (!confirmed) {
                throw new Error("Secret storage creation canceled");
            }
        } else {
            await cli.bootstrapCrossSigning({
                authUploadDeviceSigningKeys: async (makeRequest): Promise<void> => {
                    const { finished } = Modal.createDialog(InteractiveAuthDialog, {
                        title: _t("encryption|bootstrap_title"),
                        matrixClient: cli,
                        makeRequest,
                    });
                    const [confirmed] = await finished;
                    if (!confirmed) {
                        throw new Error("Cross-signing key upload auth canceled");
                    }
                },
            });
            await cli.bootstrapSecretStorage({
                getKeyBackupPassphrase: promptForBackupPassphrase,
            });

            const keyId = Object.keys(secretStorageKeys)[0];
            if (keyId && SettingsStore.getValue("feature_dehydration")) {
                let dehydrationKeyInfo = {};
                if (secretStorageKeyInfo[keyId] && secretStorageKeyInfo[keyId].passphrase) {
                    dehydrationKeyInfo = { passphrase: secretStorageKeyInfo[keyId].passphrase };
                }
                logger.log("Setting dehydration key");
                await cli.setDehydrationKey(secretStorageKeys[keyId], dehydrationKeyInfo, "Backup device");
            } else if (!keyId) {
                logger.warn("Not setting dehydration key: no SSSS key found");
            } else {
                logger.log("Not setting dehydration key: feature disabled");
            }
        }

        // `return await` needed here to ensure `finally` block runs after the
        // inner operation completes.
        return await func();
    } catch (e) {
        SecurityCustomisations.catchAccessSecretStorageError?.(e);
        logger.error(e);
        // Re-throw so that higher level logic can abort as needed
        throw e;
    }
}

// FIXME: this function name is a bit of a mouthful
export async function tryToUnlockSecretStorageWithDehydrationKey(client: MatrixClient): Promise<void> {
    const key = dehydrationCache.key;
    let restoringBackup = false;
    if (key && (await client.isSecretStorageReady())) {
        logger.log("Trying to set up cross-signing using dehydration key");
        secretStorageBeingAccessed = true;
        nonInteractive = true;
        try {
            await client.checkOwnCrossSigningTrust();

            // we also need to set a new dehydrated device to replace the
            // device we rehydrated
            let dehydrationKeyInfo = {};
            if (dehydrationCache.keyInfo && dehydrationCache.keyInfo.passphrase) {
                dehydrationKeyInfo = { passphrase: dehydrationCache.keyInfo.passphrase };
            }
            await client.setDehydrationKey(key, dehydrationKeyInfo, "Backup device");

            // and restore from backup
            const backupInfo = await client.getKeyBackupVersion();
            if (backupInfo) {
                restoringBackup = true;
                // don't await, because this can take a long time
                client.restoreKeyBackupWithSecretStorage(backupInfo).finally(() => {
                    secretStorageBeingAccessed = false;
                    nonInteractive = false;
                    if (!isCachingAllowed()) {
                        secretStorageKeys = {};
                        secretStorageKeyInfo = {};
                    }
                });
            }
        } finally {
            dehydrationCache = {};
            // the secret storage cache is needed for restoring from backup, so
            // don't clear it yet if we're restoring from backup
            if (!restoringBackup) {
                secretStorageBeingAccessed = false;
                nonInteractive = false;
                if (!isCachingAllowed()) {
                    secretStorageKeys = {};
                    secretStorageKeyInfo = {};
                }
            }
        }
    }
}<|MERGE_RESOLUTION|>--- conflicted
+++ resolved
@@ -347,11 +347,7 @@
 }
 
 /** Helper for {@link #accessSecretStorage} */
-<<<<<<< HEAD
 async function doAccessSecretStorage(func: () => Promise<void>, forceReset: boolean): Promise<void> {
-=======
-export async function doAccessSecretStorage(func = async (): Promise<void> => {}, forceReset = false): Promise<void> {
->>>>>>> 61070698
     try {
         const cli = MatrixClientPeg.safeGet();
         if (!(await cli.hasSecretStorageKey()) || forceReset) {

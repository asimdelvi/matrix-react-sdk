/*
Copyright 2022 The Matrix.org Foundation C.I.C.

Licensed under the Apache License, Version 2.0 (the "License");
you may not use this file except in compliance with the License.
You may obtain a copy of the License at

    http://www.apache.org/licenses/LICENSE-2.0

Unless required by applicable law or agreed to in writing, software
distributed under the License is distributed on an "AS IS" BASIS,
WITHOUT WARRANTIES OR CONDITIONS OF ANY KIND, either express or implied.
See the License for the specific language governing permissions and
limitations under the License.
*/

import { Mocked, mocked } from "jest-mock";
<<<<<<< HEAD
import { MatrixEvent, Room, MatrixClient, DeviceVerificationStatus, Device } from "matrix-js-sdk/src/matrix";
=======
import {
    MatrixEvent,
    Room,
    MatrixClient,
    DeviceVerificationStatus,
    CryptoApi,
    Device,
    ClientStoppedError,
} from "matrix-js-sdk/src/matrix";
>>>>>>> 237038aa
import { logger } from "matrix-js-sdk/src/logger";
import { CrossSigningInfo } from "matrix-js-sdk/src/crypto/CrossSigning";
import { CryptoEvent } from "matrix-js-sdk/src/crypto";
import { KeyBackupInfo } from "matrix-js-sdk/src/crypto-api";

import DeviceListener from "../src/DeviceListener";
import { MatrixClientPeg } from "../src/MatrixClientPeg";
import * as SetupEncryptionToast from "../src/toasts/SetupEncryptionToast";
import * as UnverifiedSessionToast from "../src/toasts/UnverifiedSessionToast";
import * as BulkUnverifiedSessionsToast from "../src/toasts/BulkUnverifiedSessionsToast";
import { isSecretStorageBeingAccessed } from "../src/SecurityManager";
import dis from "../src/dispatcher/dispatcher";
import { Action } from "../src/dispatcher/actions";
import SettingsStore from "../src/settings/SettingsStore";
import { SettingLevel } from "../src/settings/SettingLevel";
import {
    getMockClientWithEventEmitter,
    mockClientMethodsCrypto,
    mockClientMethodsUser,
    mockPlatformPeg,
} from "./test-utils";
import { UIFeature } from "../src/settings/UIFeature";
import { isBulkUnverifiedDeviceReminderSnoozed } from "../src/utils/device/snoozeBulkUnverifiedDeviceReminder";

// don't litter test console with logs
jest.mock("matrix-js-sdk/src/logger");

jest.mock("../src/dispatcher/dispatcher", () => ({
    dispatch: jest.fn(),
    register: jest.fn(),
}));

jest.mock("../src/SecurityManager", () => ({
    isSecretStorageBeingAccessed: jest.fn(),
    accessSecretStorage: jest.fn(),
}));

jest.mock("../src/utils/device/snoozeBulkUnverifiedDeviceReminder", () => ({
    isBulkUnverifiedDeviceReminderSnoozed: jest.fn(),
}));

const userId = "@user:server";
const deviceId = "my-device-id";
const mockDispatcher = mocked(dis);
const flushPromises = async () => await new Promise(process.nextTick);

describe("DeviceListener", () => {
    let mockClient: Mocked<MatrixClient>;

    beforeEach(() => {
        jest.resetAllMocks();

        // spy on various toasts' hide and show functions
        // easier than mocking
        jest.spyOn(SetupEncryptionToast, "showToast").mockReturnValue(undefined);
        jest.spyOn(SetupEncryptionToast, "hideToast").mockReturnValue(undefined);
        jest.spyOn(BulkUnverifiedSessionsToast, "showToast").mockReturnValue(undefined);
        jest.spyOn(BulkUnverifiedSessionsToast, "hideToast").mockReturnValue(undefined);
        jest.spyOn(UnverifiedSessionToast, "showToast").mockResolvedValue(undefined);
        jest.spyOn(UnverifiedSessionToast, "hideToast").mockReturnValue(undefined);

        mockPlatformPeg({
            getAppVersion: jest.fn().mockResolvedValue("1.2.3"),
        });
        mockClient = getMockClientWithEventEmitter({
            ...mockClientMethodsUser(userId),
            ...mockClientMethodsCrypto(),
            isGuest: jest.fn(),
            getRooms: jest.fn().mockReturnValue([]),
            isVersionSupported: jest.fn().mockResolvedValue(true),
            isInitialSyncComplete: jest.fn().mockReturnValue(true),
            waitForClientWellKnown: jest.fn(),
            isRoomEncrypted: jest.fn(),
            getClientWellKnown: jest.fn(),
            getDeviceId: jest.fn().mockReturnValue(deviceId),
            setAccountData: jest.fn(),
            getAccountData: jest.fn(),
            deleteAccountData: jest.fn(),
        });
        jest.spyOn(MatrixClientPeg, "get").mockReturnValue(mockClient);
        jest.spyOn(SettingsStore, "getValue").mockReturnValue(false);
        mocked(isBulkUnverifiedDeviceReminderSnoozed).mockClear().mockReturnValue(false);
        mocked(mockClient.getCrypto()!.getUserDeviceInfo).mockResolvedValue(new Map());

        mocked(mockClient.getCrypto()!.isSecretStorageReady).mockResolvedValue(true);
        mocked(mockClient.getCrypto()!.isCrossSigningReady).mockResolvedValue(true);
    });

    const createAndStart = async (): Promise<DeviceListener> => {
        const instance = new DeviceListener();
        instance.start(mockClient);
        await flushPromises();
        return instance;
    };

    describe("client information", () => {
        it("watches device client information setting", async () => {
            const watchSettingSpy = jest.spyOn(SettingsStore, "watchSetting");
            const unwatchSettingSpy = jest.spyOn(SettingsStore, "unwatchSetting");
            const deviceListener = await createAndStart();

            expect(watchSettingSpy).toHaveBeenCalledWith("deviceClientInformationOptIn", null, expect.any(Function));

            deviceListener.stop();

            expect(unwatchSettingSpy).toHaveBeenCalled();
        });

        describe("when device client information feature is enabled", () => {
            beforeEach(() => {
                jest.spyOn(SettingsStore, "getValue").mockImplementation(
                    (settingName) => settingName === "deviceClientInformationOptIn",
                );
            });
            it("saves client information on start", async () => {
                await createAndStart();

                expect(mockClient!.setAccountData).toHaveBeenCalledWith(
                    `io.element.matrix_client_information.${deviceId}`,
                    { name: "Element", url: "localhost", version: "1.2.3" },
                );
            });

            it("catches error and logs when saving client information fails", async () => {
                const errorLogSpy = jest.spyOn(logger, "error");
                const error = new Error("oups");
                mockClient!.setAccountData.mockRejectedValue(error);

                // doesn't throw
                await createAndStart();

                expect(errorLogSpy).toHaveBeenCalledWith("Failed to update client information", error);
            });

            it("saves client information on logged in action", async () => {
                const instance = await createAndStart();

                mockClient!.setAccountData.mockClear();

                // @ts-ignore calling private function
                instance.onAction({ action: Action.OnLoggedIn });

                await flushPromises();

                expect(mockClient!.setAccountData).toHaveBeenCalledWith(
                    `io.element.matrix_client_information.${deviceId}`,
                    { name: "Element", url: "localhost", version: "1.2.3" },
                );
            });
        });

        describe("when device client information feature is disabled", () => {
            const clientInfoEvent = new MatrixEvent({
                type: `io.element.matrix_client_information.${deviceId}`,
                content: { name: "hello" },
            });
            const emptyClientInfoEvent = new MatrixEvent({ type: `io.element.matrix_client_information.${deviceId}` });
            beforeEach(() => {
                jest.spyOn(SettingsStore, "getValue").mockReturnValue(false);

                mockClient!.getAccountData.mockReturnValue(undefined);
            });

            it("does not save client information on start", async () => {
                await createAndStart();

                expect(mockClient!.setAccountData).not.toHaveBeenCalled();
            });

            it("removes client information on start if it exists", async () => {
                mockClient!.getAccountData.mockReturnValue(clientInfoEvent);
                await createAndStart();

                expect(mockClient!.deleteAccountData).toHaveBeenCalledWith(
                    `io.element.matrix_client_information.${deviceId}`,
                );
            });

            it("does not try to remove client info event that are already empty", async () => {
                mockClient!.getAccountData.mockReturnValue(emptyClientInfoEvent);
                await createAndStart();

                expect(mockClient!.deleteAccountData).not.toHaveBeenCalled();
            });

            it("does not save client information on logged in action", async () => {
                const instance = await createAndStart();

                // @ts-ignore calling private function
                instance.onAction({ action: Action.OnLoggedIn });

                await flushPromises();

                expect(mockClient!.setAccountData).not.toHaveBeenCalled();
            });

            it("saves client information after setting is enabled", async () => {
                const watchSettingSpy = jest.spyOn(SettingsStore, "watchSetting");
                await createAndStart();

                const [settingName, roomId, callback] = watchSettingSpy.mock.calls[0];
                expect(settingName).toEqual("deviceClientInformationOptIn");
                expect(roomId).toBeNull();

                callback("deviceClientInformationOptIn", null, SettingLevel.DEVICE, SettingLevel.DEVICE, true);

                await flushPromises();

                expect(mockClient!.setAccountData).toHaveBeenCalledWith(
                    `io.element.matrix_client_information.${deviceId}`,
                    { name: "Element", url: "localhost", version: "1.2.3" },
                );
            });
        });
    });

    describe("recheck", () => {
        it("does nothing when cross signing feature is not supported", async () => {
            mockClient!.isVersionSupported.mockResolvedValue(false);
            await createAndStart();

            expect(mockClient!.isVersionSupported).toHaveBeenCalledWith("v1.1");
            expect(mockClient.getCrypto()!.isCrossSigningReady).not.toHaveBeenCalled();
        });
        it("does nothing when crypto is not enabled", async () => {
            const mockedCrypto = mockClient.getCrypto()!;
            mockClient!.getCrypto.mockReturnValue(undefined);
            await createAndStart();

            expect(mockedCrypto.isCrossSigningReady).not.toHaveBeenCalled();
        });
        it("does nothing when initial sync is not complete", async () => {
            mockClient!.isInitialSyncComplete.mockReturnValue(false);
            await createAndStart();

            expect(mockClient.getCrypto()?.isCrossSigningReady).not.toHaveBeenCalled();
        });
        it("correctly handles the client being stopped", async () => {
            mockCrypto!.isCrossSigningReady.mockImplementation(() => {
                throw new ClientStoppedError();
            });
            await createAndStart();
            expect(logger.error).not.toHaveBeenCalled();
        });
        it("correctly handles other errors", async () => {
            mockCrypto!.isCrossSigningReady.mockImplementation(() => {
                throw new Error("blah");
            });
            await createAndStart();
            expect(logger.error).toHaveBeenCalledTimes(1);
        });

        describe("set up encryption", () => {
            const rooms = [{ roomId: "!room1" }, { roomId: "!room2" }] as unknown as Room[];

            beforeEach(() => {
                mocked(mockClient.getCrypto()!.isCrossSigningReady).mockResolvedValue(false);
                mocked(mockClient.getCrypto()!.isSecretStorageReady).mockResolvedValue(false);
                mockClient!.getRooms.mockReturnValue(rooms);
                mockClient!.isRoomEncrypted.mockReturnValue(true);
            });

            it("hides setup encryption toast when cross signing and secret storage are ready", async () => {
                mocked(mockClient.getCrypto()!.isCrossSigningReady).mockResolvedValue(true);
                mocked(mockClient.getCrypto()!.isSecretStorageReady).mockResolvedValue(true);
                await createAndStart();
                expect(SetupEncryptionToast.hideToast).toHaveBeenCalled();
            });

            it("hides setup encryption toast when it is dismissed", async () => {
                const instance = await createAndStart();
                instance.dismissEncryptionSetup();
                await flushPromises();
                expect(SetupEncryptionToast.hideToast).toHaveBeenCalled();
            });

            it("does not show any toasts when secret storage is being accessed", async () => {
                mocked(isSecretStorageBeingAccessed).mockReturnValue(true);
                await createAndStart();

                expect(SetupEncryptionToast.showToast).not.toHaveBeenCalled();
            });

            it("does not show any toasts when no rooms are encrypted", async () => {
                mockClient!.isRoomEncrypted.mockReturnValue(false);
                await createAndStart();

                expect(SetupEncryptionToast.showToast).not.toHaveBeenCalled();
            });

            describe("when user does not have a cross signing id on this device", () => {
                beforeEach(() => {
                    mocked(mockClient.getCrypto()!.getCrossSigningKeyId).mockResolvedValue(null);
                });

                it("shows verify session toast when account has cross signing", async () => {
                    mockClient!.getStoredCrossSigningForUser.mockReturnValue(new CrossSigningInfo(userId));
                    await createAndStart();

                    expect(mockClient.getCrypto()!.getUserDeviceInfo).toHaveBeenCalled();
                    expect(SetupEncryptionToast.showToast).toHaveBeenCalledWith(
                        SetupEncryptionToast.Kind.VERIFY_THIS_SESSION,
                    );
                });

                it("checks key backup status when when account has cross signing", async () => {
                    mocked(mockClient.getCrypto()!.getCrossSigningKeyId).mockResolvedValue(null);
                    mockClient!.getStoredCrossSigningForUser.mockReturnValue(new CrossSigningInfo(userId));
                    await createAndStart();

                    expect(mockClient!.getCrypto()!.getActiveSessionBackupVersion).toHaveBeenCalled();
                });
            });

            describe("when user does have a cross signing id on this device", () => {
                beforeEach(() => {
                    mocked(mockClient.getCrypto()!.getCrossSigningKeyId).mockResolvedValue("abc");
                });

                it("shows upgrade encryption toast when user has a key backup available", async () => {
                    // non falsy response
                    mocked(mockClient.getCrypto()!.checkKeyBackupAndEnable).mockResolvedValue({
                        backupInfo: {} as unknown as KeyBackupInfo,
                        trustInfo: {
                            trusted: false,
                            matchesDecryptionKey: false,
                        },
                    });
                    await createAndStart();

                    expect(SetupEncryptionToast.showToast).toHaveBeenCalledWith(
                        SetupEncryptionToast.Kind.UPGRADE_ENCRYPTION,
                    );
                });
            });
        });

        describe("key backup status", () => {
            it("checks keybackup status when cross signing and secret storage are ready", async () => {
                // default mocks set cross signing and secret storage to ready
                await createAndStart();
                expect(mockClient!.getCrypto()!.checkKeyBackupAndEnable).toHaveBeenCalled();
                expect(mockDispatcher.dispatch).not.toHaveBeenCalled();
            });

            it("checks keybackup status when setup encryption toast has been dismissed", async () => {
                mocked(mockClient.getCrypto()!.isCrossSigningReady).mockResolvedValue(false);
                const instance = await createAndStart();

                instance.dismissEncryptionSetup();
                await flushPromises();

                expect(mockClient!.getCrypto()!.getActiveSessionBackupVersion).toHaveBeenCalled();
            });

            it("does not dispatch keybackup event when key backup check is not finished", async () => {
                // returns null when key backup status hasn't finished being checked
                mocked(mockClient.getCrypto()!.checkKeyBackupAndEnable).mockResolvedValue(null);
                await createAndStart();
                expect(mockDispatcher.dispatch).not.toHaveBeenCalled();
            });

            it("dispatches keybackup event when key backup is not enabled", async () => {
                mocked(mockClient.getCrypto()!.getActiveSessionBackupVersion).mockResolvedValue(null);
                await createAndStart();
                expect(mockDispatcher.dispatch).toHaveBeenCalledWith({ action: Action.ReportKeyBackupNotEnabled });
            });
        });

        describe("unverified sessions toasts", () => {
            const currentDevice = new Device({ deviceId, userId: userId, algorithms: [], keys: new Map() });
            const device2 = new Device({ deviceId: "d2", userId: userId, algorithms: [], keys: new Map() });
            const device3 = new Device({ deviceId: "d3", userId: userId, algorithms: [], keys: new Map() });

            const deviceTrustVerified = new DeviceVerificationStatus({ crossSigningVerified: true });
            const deviceTrustUnverified = new DeviceVerificationStatus({});

            beforeEach(() => {
                mocked(mockClient.getCrypto()!.isCrossSigningReady).mockResolvedValue(true);
                mocked(mockClient.getCrypto()!.getUserDeviceInfo).mockResolvedValue(
                    new Map([[userId, new Map([currentDevice, device2, device3].map((d) => [d.deviceId, d]))]]),
                );
                // all devices verified by default
                mocked(mockClient.getCrypto()!.getDeviceVerificationStatus).mockResolvedValue(deviceTrustVerified);
                mockClient!.deviceId = currentDevice.deviceId;
                jest.spyOn(SettingsStore, "getValue").mockImplementation(
                    (settingName) => settingName === UIFeature.BulkUnverifiedSessionsReminder,
                );
            });
            describe("bulk unverified sessions toasts", () => {
                it("hides toast when cross signing is not ready", async () => {
                    mocked(mockClient.getCrypto()!.isCrossSigningReady).mockResolvedValue(false);
                    await createAndStart();
                    expect(BulkUnverifiedSessionsToast.hideToast).toHaveBeenCalled();
                    expect(BulkUnverifiedSessionsToast.showToast).not.toHaveBeenCalled();
                });

                it("hides toast when all devices at app start are verified", async () => {
                    await createAndStart();
                    expect(BulkUnverifiedSessionsToast.hideToast).toHaveBeenCalled();
                    expect(BulkUnverifiedSessionsToast.showToast).not.toHaveBeenCalled();
                });

                it("hides toast when feature is disabled", async () => {
                    // BulkUnverifiedSessionsReminder set to false
                    jest.spyOn(SettingsStore, "getValue").mockReturnValue(false);
                    // currentDevice, device2 are verified, device3 is unverified
                    // ie if reminder was enabled it should be shown
                    mocked(mockClient.getCrypto()!.getDeviceVerificationStatus).mockImplementation(
                        async (_userId, deviceId) => {
                            switch (deviceId) {
                                case currentDevice.deviceId:
                                case device2.deviceId:
                                    return deviceTrustVerified;
                                default:
                                    return deviceTrustUnverified;
                            }
                        },
                    );
                    await createAndStart();
                    expect(BulkUnverifiedSessionsToast.hideToast).toHaveBeenCalled();
                });

                it("hides toast when current device is unverified", async () => {
                    // device2 verified, current and device3 unverified
                    mocked(mockClient.getCrypto()!.getDeviceVerificationStatus).mockImplementation(
                        async (_userId, deviceId) => {
                            switch (deviceId) {
                                case device2.deviceId:
                                    return deviceTrustVerified;
                                default:
                                    return deviceTrustUnverified;
                            }
                        },
                    );
                    await createAndStart();
                    expect(BulkUnverifiedSessionsToast.hideToast).toHaveBeenCalled();
                    expect(BulkUnverifiedSessionsToast.showToast).not.toHaveBeenCalled();
                });

                it("hides toast when reminder is snoozed", async () => {
                    mocked(isBulkUnverifiedDeviceReminderSnoozed).mockReturnValue(true);
                    // currentDevice, device2 are verified, device3 is unverified
                    mocked(mockClient.getCrypto()!.getDeviceVerificationStatus).mockImplementation(
                        async (_userId, deviceId) => {
                            switch (deviceId) {
                                case currentDevice.deviceId:
                                case device2.deviceId:
                                    return deviceTrustVerified;
                                default:
                                    return deviceTrustUnverified;
                            }
                        },
                    );
                    await createAndStart();
                    expect(BulkUnverifiedSessionsToast.showToast).not.toHaveBeenCalled();
                    expect(BulkUnverifiedSessionsToast.hideToast).toHaveBeenCalled();
                });

                it("shows toast with unverified devices at app start", async () => {
                    // currentDevice, device2 are verified, device3 is unverified
                    mocked(mockClient.getCrypto()!.getDeviceVerificationStatus).mockImplementation(
                        async (_userId, deviceId) => {
                            switch (deviceId) {
                                case currentDevice.deviceId:
                                case device2.deviceId:
                                    return deviceTrustVerified;
                                default:
                                    return deviceTrustUnverified;
                            }
                        },
                    );
                    await createAndStart();
                    expect(BulkUnverifiedSessionsToast.showToast).toHaveBeenCalledWith(
                        new Set<string>([device3.deviceId]),
                    );
                    expect(BulkUnverifiedSessionsToast.hideToast).not.toHaveBeenCalled();
                });

                it("hides toast when unverified sessions at app start have been dismissed", async () => {
                    // currentDevice, device2 are verified, device3 is unverified
                    mocked(mockClient.getCrypto()!.getDeviceVerificationStatus).mockImplementation(
                        async (_userId, deviceId) => {
                            switch (deviceId) {
                                case currentDevice.deviceId:
                                case device2.deviceId:
                                    return deviceTrustVerified;
                                default:
                                    return deviceTrustUnverified;
                            }
                        },
                    );
                    const instance = await createAndStart();
                    expect(BulkUnverifiedSessionsToast.showToast).toHaveBeenCalledWith(
                        new Set<string>([device3.deviceId]),
                    );

                    await instance.dismissUnverifiedSessions([device3.deviceId]);
                    await flushPromises();

                    expect(BulkUnverifiedSessionsToast.hideToast).toHaveBeenCalled();
                });

                it("hides toast when unverified sessions are added after app start", async () => {
                    // currentDevice, device2 are verified, device3 is unverified
                    mocked(mockClient.getCrypto()!.getDeviceVerificationStatus).mockImplementation(
                        async (_userId, deviceId) => {
                            switch (deviceId) {
                                case currentDevice.deviceId:
                                case device2.deviceId:
                                    return deviceTrustVerified;
                                default:
                                    return deviceTrustUnverified;
                            }
                        },
                    );
                    mocked(mockClient.getCrypto()!.getUserDeviceInfo).mockResolvedValue(
                        new Map([[userId, new Map([currentDevice, device2].map((d) => [d.deviceId, d]))]]),
                    );
                    await createAndStart();

                    expect(BulkUnverifiedSessionsToast.hideToast).toHaveBeenCalled();

                    // add an unverified device
                    mocked(mockClient.getCrypto()!.getUserDeviceInfo).mockResolvedValue(
                        new Map([[userId, new Map([currentDevice, device2, device3].map((d) => [d.deviceId, d]))]]),
                    );
                    // trigger a recheck
                    mockClient!.emit(CryptoEvent.DevicesUpdated, [userId], false);
                    await flushPromises();

                    // bulk unverified sessions toast only shown for devices that were
                    // there at app start
                    // individual nags are shown for new unverified devices
                    expect(BulkUnverifiedSessionsToast.hideToast).toHaveBeenCalledTimes(2);
                    expect(BulkUnverifiedSessionsToast.showToast).not.toHaveBeenCalled();
                });
            });
        });
    });
});<|MERGE_RESOLUTION|>--- conflicted
+++ resolved
@@ -15,9 +15,6 @@
 */
 
 import { Mocked, mocked } from "jest-mock";
-<<<<<<< HEAD
-import { MatrixEvent, Room, MatrixClient, DeviceVerificationStatus, Device } from "matrix-js-sdk/src/matrix";
-=======
 import {
     MatrixEvent,
     Room,
@@ -27,7 +24,6 @@
     Device,
     ClientStoppedError,
 } from "matrix-js-sdk/src/matrix";
->>>>>>> 237038aa
 import { logger } from "matrix-js-sdk/src/logger";
 import { CrossSigningInfo } from "matrix-js-sdk/src/crypto/CrossSigning";
 import { CryptoEvent } from "matrix-js-sdk/src/crypto";

--- conflicted
+++ resolved
@@ -15,15 +15,10 @@
 */
 
 import React from "react";
-<<<<<<< HEAD
-import { MatrixClient, MatrixEvent } from "matrix-js-sdk/src/matrix";
-=======
-import { act, render, RenderResult, screen, waitFor } from "@testing-library/react";
 import { MatrixClient, MatrixEvent, Room } from "matrix-js-sdk/src/matrix";
 import { mocked } from "jest-mock";
->>>>>>> 68b43f26
 
-import { act, render, RenderResult } from "../..";
+import { act, render, RenderResult, screen, waitFor } from "../..";
 import UnwrappedUserMenu from "../../../src/components/structures/UserMenu";
 import { stubClient, wrapInSdkContext } from "../../test-utils";
 import {

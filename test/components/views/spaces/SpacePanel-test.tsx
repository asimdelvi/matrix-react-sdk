--- conflicted
+++ resolved
@@ -15,18 +15,10 @@
 */
 
 import React from "react";
-<<<<<<< HEAD
 import { mocked } from "jest-mock";
 import { MatrixClient, Room } from "matrix-js-sdk/src/matrix";
 
-import { render, screen, fireEvent, act } from "../../..";
-import UnwrappedSpacePanel from "../../../../src/components/views/spaces/SpacePanel";
-=======
-import { render, screen, fireEvent, act, cleanup } from "@testing-library/react";
-import { mocked } from "jest-mock";
-import { MatrixClient, Room } from "matrix-js-sdk/src/matrix";
-
->>>>>>> 68b43f26
+import { render, screen, fireEvent, act, cleanup } from "../../..";
 import { MatrixClientPeg } from "../../../../src/MatrixClientPeg";
 import { MetaSpace, SpaceKey } from "../../../../src/stores/spaces";
 import { shouldShowComponent } from "../../../../src/customisations/helpers/UIComponents";

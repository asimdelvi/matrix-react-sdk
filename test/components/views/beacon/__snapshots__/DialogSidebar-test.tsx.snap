// Jest Snapshot v1, https://goo.gl/fbAQLP

exports[`<DialogSidebar /> renders sidebar correctly with beacons 1`] = `
<div>
  <div
    class="mx_DialogSidebar"
  >
    <div
      class="mx_DialogSidebar_header"
    >
      <h4
        class="mx_Heading_h4"
      >
        View list
      </h4>
      <div
        class="mx_AccessibleButton mx_DialogSidebar_closeButton"
        data-testid="dialog-sidebar-close"
        role="button"
        tabindex="0"
        title="Close sidebar"
      >
        <div
          class="mx_DialogSidebar_closeButtonIcon"
        />
      </div>
    </div>
    <ol
      class="mx_DialogSidebar_list"
    >
      <li
        class="mx_BeaconListItem"
      >
        <span
<<<<<<< HEAD
          class="_avatar_1e114_17 mx_BaseAvatar mx_BeaconListItem_avatar _avatar-imageless_1e114_60"
=======
          class="_avatar_1o69u_17 mx_BaseAvatar mx_BeaconListItem_avatar _avatar-imageless_1o69u_60"
>>>>>>> f09ec2cf
          data-color="1"
          data-testid="avatar-img"
          data-type="round"
          role="presentation"
          style="--cpd-avatar-size: 32px;"
        >
          
        </span>
        <div
          class="mx_BeaconListItem_info"
        >
          <div
            class="mx_BeaconStatus mx_BeaconStatus_Active mx_BeaconListItem_status"
          >
            <div
              class="mx_BeaconStatus_description"
            >
              <span
                class="mx_BeaconStatus_label"
              >
                @alice:server.org
              </span>
              <span
                class="mx_BeaconStatus_expiryTime"
              >
                Live until 16:14
              </span>
            </div>
            <div
              class="mx_BeaconListItem_interactions"
            >
              <div
                aria-describedby="mx_TooltipTarget_vY7Q4uEh"
                tabindex="0"
              >
                <a
                  data-testid="open-location-in-osm"
                  href="https://www.openstreetmap.org/?mlat=51&mlon=41#map=16/51/41"
                  rel="noreferrer noopener"
                  target="_blank"
                >
                  <div
                    class="mx_ShareLatestLocation_icon"
                  />
                </a>
              </div>
              <div
                class="mx_CopyableText mx_ShareLatestLocation_copy"
              >
                <div
                  aria-label="Copy"
                  class="mx_AccessibleButton mx_CopyableText_copyButton"
                  role="button"
                  tabindex="0"
                />
              </div>
            </div>
          </div>
          <span
            class="mx_BeaconListItem_lastUpdated"
          >
            Updated a few seconds ago
          </span>
        </div>
      </li>
    </ol>
  </div>
  );
</div>
`;

exports[`<DialogSidebar /> renders sidebar correctly without beacons 1`] = `
<div>
  <div
    class="mx_DialogSidebar"
  >
    <div
      class="mx_DialogSidebar_header"
    >
      <h4
        class="mx_Heading_h4"
      >
        View list
      </h4>
      <div
        class="mx_AccessibleButton mx_DialogSidebar_closeButton"
        data-testid="dialog-sidebar-close"
        role="button"
        tabindex="0"
        title="Close sidebar"
      >
        <div
          class="mx_DialogSidebar_closeButtonIcon"
        />
      </div>
    </div>
    <div
      class="mx_DialogSidebar_noResults"
    >
      No live locations
    </div>
  </div>
  );
</div>
`;<|MERGE_RESOLUTION|>--- conflicted
+++ resolved
@@ -32,11 +32,7 @@
         class="mx_BeaconListItem"
       >
         <span
-<<<<<<< HEAD
           class="_avatar_1e114_17 mx_BaseAvatar mx_BeaconListItem_avatar _avatar-imageless_1e114_60"
-=======
-          class="_avatar_1o69u_17 mx_BaseAvatar mx_BeaconListItem_avatar _avatar-imageless_1o69u_60"
->>>>>>> f09ec2cf
           data-color="1"
           data-testid="avatar-img"
           data-type="round"

/*
Copyright 2023 The Matrix.org Foundation C.I.C.

Licensed under the Apache License, Version 2.0 (the "License");
you may not use this file except in compliance with the License.
You may obtain a copy of the License at

    http://www.apache.org/licenses/LICENSE-2.0

Unless required by applicable law or agreed to in writing, software
distributed under the License is distributed on an "AS IS" BASIS,
WITHOUT WARRANTIES OR CONDITIONS OF ANY KIND, either express or implied.
See the License for the specific language governing permissions and
limitations under the License.
*/

import React from "react";
import { Mocked } from "jest-mock";
import { render } from "@testing-library/react";
import { Room } from "matrix-js-sdk/src/models/room";

import { stubClient } from "../../../test-utils";
import RoomHeader from "../../../../src/components/views/rooms/RoomHeader";
import { MatrixClient } from "matrix-js-sdk/src/client";
import { EventType, MatrixEvent } from "matrix-js-sdk/src/matrix";
import DMRoomMap from "../../../../src/utils/DMRoomMap";
import { MatrixClientPeg } from "../../../../src/MatrixClientPeg";

describe("Roomeader", () => {
    let client: Mocked<MatrixClient>;
    let room: Room;

    const ROOM_ID = "!1:example.org";

    beforeEach(async () => {
        stubClient();
        room = new Room(ROOM_ID, MatrixClientPeg.get()!, "@alice:example.org");
        DMRoomMap.setShared({
            getUserIdForRoomId: jest.fn(),
        } as unknown as DMRoomMap);
    });

    it("renders with no props", () => {
        const { asFragment } = render(<RoomHeader />);
        expect(asFragment()).toMatchSnapshot();
    });

    it("renders the room header", () => {
        const { container } = render(<RoomHeader room={room} />);
        expect(container).toHaveTextContent(ROOM_ID);
    });

    it("display the out-of-band room name", () => {
        const OOB_NAME = "My private room";
        const { container } = render(
            <RoomHeader
                oobData={{
                    name: OOB_NAME,
                }}
            />,
        );
        expect(container).toHaveTextContent(OOB_NAME);
    });
<<<<<<< HEAD

    it("renders the room topic", async () => {
        const TOPIC = "Hello World!";

        const roomTopic = new MatrixEvent({
            type: EventType.RoomTopic,
            event_id: "$00002",
            room_id: room.roomId,
            sender: "@alice:example.com",
            origin_server_ts: 1,
            content: { topic: TOPIC },
            state_key: "",
        });
        await room.addLiveEvents([roomTopic]);

        const { container } = render(<RoomHeader room={room} />);
        expect(container).toHaveTextContent(TOPIC);
    });
=======
>>>>>>> 5d9f5ccf
});<|MERGE_RESOLUTION|>--- conflicted
+++ resolved
@@ -15,19 +15,16 @@
 */
 
 import React from "react";
-import { Mocked } from "jest-mock";
 import { render } from "@testing-library/react";
 import { Room } from "matrix-js-sdk/src/models/room";
+import { EventType, MatrixEvent } from "matrix-js-sdk/src/matrix";
 
 import { stubClient } from "../../../test-utils";
 import RoomHeader from "../../../../src/components/views/rooms/RoomHeader";
-import { MatrixClient } from "matrix-js-sdk/src/client";
-import { EventType, MatrixEvent } from "matrix-js-sdk/src/matrix";
 import DMRoomMap from "../../../../src/utils/DMRoomMap";
 import { MatrixClientPeg } from "../../../../src/MatrixClientPeg";
 
 describe("Roomeader", () => {
-    let client: Mocked<MatrixClient>;
     let room: Room;
 
     const ROOM_ID = "!1:example.org";
@@ -61,7 +58,6 @@
         );
         expect(container).toHaveTextContent(OOB_NAME);
     });
-<<<<<<< HEAD
 
     it("renders the room topic", async () => {
         const TOPIC = "Hello World!";
@@ -80,6 +76,4 @@
         const { container } = render(<RoomHeader room={room} />);
         expect(container).toHaveTextContent(TOPIC);
     });
-=======
->>>>>>> 5d9f5ccf
 });
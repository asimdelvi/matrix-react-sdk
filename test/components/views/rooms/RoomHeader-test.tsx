/*
Copyright 2023 The Matrix.org Foundation C.I.C.

Licensed under the Apache License, Version 2.0 (the "License");
you may not use this file except in compliance with the License.
You may obtain a copy of the License at

    http://www.apache.org/licenses/LICENSE-2.0

Unless required by applicable law or agreed to in writing, software
distributed under the License is distributed on an "AS IS" BASIS,
WITHOUT WARRANTIES OR CONDITIONS OF ANY KIND, either express or implied.
See the License for the specific language governing permissions and
limitations under the License.
*/

import React from "react";
<<<<<<< HEAD
import { getByLabelText, render } from "@testing-library/react";
import { Room } from "matrix-js-sdk/src/models/room";
import { EventType, MatrixEvent, PendingEventOrdering } from "matrix-js-sdk/src/matrix";
=======
import { getAllByTitle, getByText, getByTitle, render, screen } from "@testing-library/react";
import { Room, EventType, MatrixEvent, PendingEventOrdering, MatrixCall } from "matrix-js-sdk/src/matrix";
>>>>>>> 09c5e06d
import userEvent from "@testing-library/user-event";
import { CallType } from "matrix-js-sdk/src/webrtc/call";

import { mkEvent, stubClient, withClientContextRenderOptions } from "../../../test-utils";
import RoomHeader from "../../../../src/components/views/rooms/RoomHeader";
import DMRoomMap from "../../../../src/utils/DMRoomMap";
import { MatrixClientPeg } from "../../../../src/MatrixClientPeg";
import RightPanelStore from "../../../../src/stores/right-panel/RightPanelStore";
import { RightPanelPhases } from "../../../../src/stores/right-panel/RightPanelStorePhases";
import LegacyCallHandler from "../../../../src/LegacyCallHandler";
import SettingsStore from "../../../../src/settings/SettingsStore";
import SdkConfig from "../../../../src/SdkConfig";
import dispatcher from "../../../../src/dispatcher/dispatcher";
import { CallStore } from "../../../../src/stores/CallStore";
import { Call, ElementCall } from "../../../../src/models/Call";

describe("RoomHeader", () => {
    let room: Room;

    const ROOM_ID = "!1:example.org";

    let setCardSpy: jest.SpyInstance | undefined;

    beforeEach(async () => {
        stubClient();
        room = new Room(ROOM_ID, MatrixClientPeg.get()!, "@alice:example.org", {
            pendingEventOrdering: PendingEventOrdering.Detached,
        });
        DMRoomMap.setShared({
            getUserIdForRoomId: jest.fn(),
        } as unknown as DMRoomMap);

        setCardSpy = jest.spyOn(RightPanelStore.instance, "setCard");
    });

    afterEach(() => {
        jest.resetAllMocks();
    });

    it("renders the room header", () => {
        const { container } = render(
            <RoomHeader room={room} />,
            withClientContextRenderOptions(MatrixClientPeg.get()!),
        );
        expect(container).toHaveTextContent(ROOM_ID);
    });

    it("renders the room topic", async () => {
        const TOPIC = "Hello World!";

        const roomTopic = new MatrixEvent({
            type: EventType.RoomTopic,
            event_id: "$00002",
            room_id: room.roomId,
            sender: "@alice:example.com",
            origin_server_ts: 1,
            content: { topic: TOPIC },
            state_key: "",
        });
        await room.addLiveEvents([roomTopic]);

        const { container } = render(
            <RoomHeader room={room} />,
            withClientContextRenderOptions(MatrixClientPeg.get()!),
        );
        expect(container).toHaveTextContent(TOPIC);
    });

    it("opens the room summary", async () => {
        const { container } = render(
            <RoomHeader room={room} />,
            withClientContextRenderOptions(MatrixClientPeg.get()!),
        );

        await userEvent.click(getByText(container, ROOM_ID));
        expect(setCardSpy).toHaveBeenCalledWith({ phase: RightPanelPhases.RoomSummary });
    });

<<<<<<< HEAD
    it("does not show the face pile for DMs", () => {
        const client = MatrixClientPeg.get()!;

        jest.spyOn(client, "getAccountData").mockReturnValue(
            mkEvent({
                event: true,
                type: EventType.Direct,
                user: client.getSafeUserId(),
                content: {
                    "user@example.com": [room.roomId],
                },
            }),
        );

        room.getJoinedMembers = jest.fn().mockReturnValue([
            {
                userId: "@me:example.org",
                name: "Member",
                rawDisplayName: "Member",
                roomId: room.roomId,
                membership: "join",
                getAvatarUrl: () => "mxc://avatar.url/image.png",
                getMxcAvatarUrl: () => "mxc://avatar.url/image.png",
            },
        ]);

        const { asFragment } = render(
            <RoomHeader room={room} />,
            withClientContextRenderOptions(MatrixClientPeg.get()!),
        );

        expect(asFragment()).toMatchSnapshot();
    });

    it("shows a face pile for rooms", async () => {
        const members = [
            {
                userId: "@me:example.org",
                name: "Member",
                rawDisplayName: "Member",
                roomId: room.roomId,
                membership: "join",
                getAvatarUrl: () => "mxc://avatar.url/image.png",
                getMxcAvatarUrl: () => "mxc://avatar.url/image.png",
            },
            {
                userId: "@you:example.org",
                name: "Member",
                rawDisplayName: "Member",
                roomId: room.roomId,
                membership: "join",
                getAvatarUrl: () => "mxc://avatar.url/image.png",
                getMxcAvatarUrl: () => "mxc://avatar.url/image.png",
            },
            {
                userId: "@them:example.org",
                name: "Member",
                rawDisplayName: "Member",
                roomId: room.roomId,
                membership: "join",
                getAvatarUrl: () => "mxc://avatar.url/image.png",
                getMxcAvatarUrl: () => "mxc://avatar.url/image.png",
            },
            {
                userId: "@bot:example.org",
                name: "Bot user",
                rawDisplayName: "Bot user",
                roomId: room.roomId,
                membership: "join",
                getAvatarUrl: () => "mxc://avatar.url/image.png",
                getMxcAvatarUrl: () => "mxc://avatar.url/image.png",
            },
        ];
        room.currentState.setJoinedMemberCount(members.length);
        room.getJoinedMembers = jest.fn().mockReturnValue(members);

        const { container } = render(
            <RoomHeader room={room} />,
            withClientContextRenderOptions(MatrixClientPeg.get()!),
        );

        expect(container).toHaveTextContent("4");

        const facePile = getByLabelText(container, "4 members");
        expect(facePile).toHaveTextContent("4");

        await userEvent.click(facePile);

        expect(setCardSpy).toHaveBeenCalledWith({ phase: RightPanelPhases.RoomMemberList });
    });
});
=======
    it("opens the thread panel", async () => {
        const { container } = render(<RoomHeader room={room} />);

        await userEvent.click(getByTitle(container, "Threads"));
        expect(setCardSpy).toHaveBeenCalledWith({ phase: RightPanelPhases.ThreadPanel });
    });

    it("opens the notifications panel", async () => {
        const { container } = render(<RoomHeader room={room} />);

        await userEvent.click(getByTitle(container, "Notifications"));
        expect(setCardSpy).toHaveBeenCalledWith({ phase: RightPanelPhases.NotificationPanel });
    });

    describe("groups call disabled", () => {
        it("you can't call if you're alone", () => {
            mockRoomMembers(room, 1);
            const { container } = render(<RoomHeader room={room} />);
            for (const button of getAllByTitle(container, "There's no one here to call")) {
                expect(button).toBeDisabled();
            }
        });

        it("you can call when you're two in the room", async () => {
            mockRoomMembers(room, 2);
            const { container } = render(<RoomHeader room={room} />);
            const voiceButton = getByTitle(container, "Voice call");
            const videoButton = getByTitle(container, "Video call");
            expect(voiceButton).not.toBeDisabled();
            expect(videoButton).not.toBeDisabled();

            const placeCallSpy = jest.spyOn(LegacyCallHandler.instance, "placeCall");

            await userEvent.click(voiceButton);
            expect(placeCallSpy).toHaveBeenLastCalledWith(room.roomId, CallType.Voice);

            await userEvent.click(videoButton);
            expect(placeCallSpy).toHaveBeenLastCalledWith(room.roomId, CallType.Video);
        });

        it("you can't call if there's already a call", () => {
            mockRoomMembers(room, 2);
            jest.spyOn(LegacyCallHandler.instance, "getCallForRoom").mockReturnValue(
                // The JS-SDK does not export the class `MatrixCall` only the type
                {} as MatrixCall,
            );
            const { container } = render(<RoomHeader room={room} />);
            for (const button of getAllByTitle(container, "Ongoing call")) {
                expect(button).toBeDisabled();
            }
        });

        it("can calls in large rooms if able to edit widgets", () => {
            mockRoomMembers(room, 10);
            jest.spyOn(room.currentState, "mayClientSendStateEvent").mockReturnValue(true);
            const { container } = render(<RoomHeader room={room} />);

            expect(getByTitle(container, "Voice call")).not.toBeDisabled();
            expect(getByTitle(container, "Video call")).not.toBeDisabled();
        });

        it("disable calls in large rooms by default", () => {
            mockRoomMembers(room, 10);
            jest.spyOn(room.currentState, "mayClientSendStateEvent").mockReturnValue(false);
            const { container } = render(<RoomHeader room={room} />);
            expect(getByTitle(container, "You do not have permission to start voice calls")).toBeDisabled();
            expect(getByTitle(container, "You do not have permission to start video calls")).toBeDisabled();
        });
    });

    describe("group call enabled", () => {
        beforeEach(() => {
            jest.spyOn(SettingsStore, "getValue").mockImplementation((feature) => feature === "feature_group_calls");
        });

        it("renders only the video call element", async () => {
            jest.spyOn(SdkConfig, "get").mockReturnValue({ use_exclusively: true });
            // allow element calls
            jest.spyOn(room.currentState, "mayClientSendStateEvent").mockReturnValue(true);

            const { container } = render(<RoomHeader room={room} />);

            expect(screen.queryByTitle("Voice call")).toBeNull();

            const videoCallButton = getByTitle(container, "Video call");
            expect(videoCallButton).not.toBeDisabled();

            const dispatcherSpy = jest.spyOn(dispatcher, "dispatch");

            await userEvent.click(getByTitle(container, "Video call"));

            expect(dispatcherSpy).toHaveBeenCalledWith(expect.objectContaining({ view_call: true }));
        });

        it("can call if there's an ongoing call", () => {
            jest.spyOn(SdkConfig, "get").mockReturnValue({ use_exclusively: true });
            // allow element calls
            jest.spyOn(room.currentState, "mayClientSendStateEvent").mockReturnValue(true);

            jest.spyOn(CallStore.instance, "getCall").mockReturnValue({} as Call);

            const { container } = render(<RoomHeader room={room} />);
            expect(getByTitle(container, "Ongoing call")).toBeDisabled();
        });

        it("disables calling if there's a jitsi call", () => {
            mockRoomMembers(room, 2);
            jest.spyOn(LegacyCallHandler.instance, "getCallForRoom").mockReturnValue(
                // The JS-SDK does not export the class `MatrixCall` only the type
                {} as MatrixCall,
            );
            const { container } = render(<RoomHeader room={room} />);
            for (const button of getAllByTitle(container, "Ongoing call")) {
                expect(button).toBeDisabled();
            }
        });

        it("can't call if you have no friends", () => {
            mockRoomMembers(room, 1);
            const { container } = render(<RoomHeader room={room} />);
            for (const button of getAllByTitle(container, "There's no one here to call")) {
                expect(button).toBeDisabled();
            }
        });

        it("calls using legacy or jitsi", async () => {
            mockRoomMembers(room, 2);
            const { container } = render(<RoomHeader room={room} />);

            const voiceButton = getByTitle(container, "Voice call");
            const videoButton = getByTitle(container, "Video call");
            expect(voiceButton).not.toBeDisabled();
            expect(videoButton).not.toBeDisabled();

            const placeCallSpy = jest.spyOn(LegacyCallHandler.instance, "placeCall");
            await userEvent.click(voiceButton);
            expect(placeCallSpy).toHaveBeenLastCalledWith(room.roomId, CallType.Voice);

            await userEvent.click(videoButton);
            expect(placeCallSpy).toHaveBeenLastCalledWith(room.roomId, CallType.Video);
        });

        it("calls using legacy or jitsi for large rooms", async () => {
            mockRoomMembers(room, 3);

            jest.spyOn(room.currentState, "mayClientSendStateEvent").mockImplementation((key) => {
                if (key === "im.vector.modular.widgets") return true;
                return false;
            });

            const { container } = render(<RoomHeader room={room} />);

            const voiceButton = getByTitle(container, "Voice call");
            const videoButton = getByTitle(container, "Video call");
            expect(voiceButton).not.toBeDisabled();
            expect(videoButton).not.toBeDisabled();

            const placeCallSpy = jest.spyOn(LegacyCallHandler.instance, "placeCall");
            await userEvent.click(voiceButton);
            expect(placeCallSpy).toHaveBeenLastCalledWith(room.roomId, CallType.Voice);

            await userEvent.click(videoButton);
            expect(placeCallSpy).toHaveBeenLastCalledWith(room.roomId, CallType.Video);
        });

        it("calls using element calls for large rooms", async () => {
            mockRoomMembers(room, 3);

            jest.spyOn(room.currentState, "mayClientSendStateEvent").mockImplementation((key) => {
                if (key === "im.vector.modular.widgets") return true;
                if (key === ElementCall.CALL_EVENT_TYPE.name) return true;
                return false;
            });

            const { container } = render(<RoomHeader room={room} />);

            const voiceButton = getByTitle(container, "Voice call");
            const videoButton = getByTitle(container, "Video call");
            expect(voiceButton).not.toBeDisabled();
            expect(videoButton).not.toBeDisabled();

            const placeCallSpy = jest.spyOn(LegacyCallHandler.instance, "placeCall");
            await userEvent.click(voiceButton);
            expect(placeCallSpy).toHaveBeenLastCalledWith(room.roomId, CallType.Voice);

            const dispatcherSpy = jest.spyOn(dispatcher, "dispatch");
            await userEvent.click(videoButton);
            expect(dispatcherSpy).toHaveBeenCalledWith(expect.objectContaining({ view_call: true }));
        });
    });
});

/**
 *
 * @param count the number of users to create
 */
function mockRoomMembers(room: Room, count: number) {
    const members = Array(count)
        .fill(0)
        .map((_, index) => ({
            userId: `@user-${index}:example.org`,
            name: `Member ${index}`,
            rawDisplayName: `Member ${index}`,
            roomId: room.roomId,
            membership: "join",
            getAvatarUrl: () => `mxc://avatar.url/user-${index}.png`,
            getMxcAvatarUrl: () => `mxc://avatar.url/user-${index}.png`,
        }));

    room.currentState.setJoinedMemberCount(members.length);
    room.getJoinedMembers = jest.fn().mockReturnValue(members);
}
>>>>>>> 09c5e06d
<|MERGE_RESOLUTION|>--- conflicted
+++ resolved
@@ -15,16 +15,10 @@
 */
 
 import React from "react";
-<<<<<<< HEAD
-import { getByLabelText, render } from "@testing-library/react";
-import { Room } from "matrix-js-sdk/src/models/room";
-import { EventType, MatrixEvent, PendingEventOrdering } from "matrix-js-sdk/src/matrix";
-=======
-import { getAllByTitle, getByText, getByTitle, render, screen } from "@testing-library/react";
-import { Room, EventType, MatrixEvent, PendingEventOrdering, MatrixCall } from "matrix-js-sdk/src/matrix";
->>>>>>> 09c5e06d
 import userEvent from "@testing-library/user-event";
-import { CallType } from "matrix-js-sdk/src/webrtc/call";
+import { CallType, MatrixCall } from "matrix-js-sdk/src/webrtc/call";
+import { EventType, MatrixEvent, PendingEventOrdering, Room } from "matrix-js-sdk/src/matrix";
+import { getAllByTitle, getByLabelText, getByText, getByTitle, render, screen } from "@testing-library/react";
 
 import { mkEvent, stubClient, withClientContextRenderOptions } from "../../../test-utils";
 import RoomHeader from "../../../../src/components/views/rooms/RoomHeader";
@@ -101,7 +95,6 @@
         expect(setCardSpy).toHaveBeenCalledWith({ phase: RightPanelPhases.RoomSummary });
     });
 
-<<<<<<< HEAD
     it("does not show the face pile for DMs", () => {
         const client = MatrixClientPeg.get()!;
 
@@ -191,201 +184,200 @@
         await userEvent.click(facePile);
 
         expect(setCardSpy).toHaveBeenCalledWith({ phase: RightPanelPhases.RoomMemberList });
+        it("opens the thread panel", async () => {
+            const { container } = render(<RoomHeader room={room} />);
+
+            await userEvent.click(getByTitle(container, "Threads"));
+            expect(setCardSpy).toHaveBeenCalledWith({ phase: RightPanelPhases.ThreadPanel });
+        });
+
+        it("opens the notifications panel", async () => {
+            const { container } = render(<RoomHeader room={room} />);
+
+            await userEvent.click(getByTitle(container, "Notifications"));
+            expect(setCardSpy).toHaveBeenCalledWith({ phase: RightPanelPhases.NotificationPanel });
+        });
+
+        describe("groups call disabled", () => {
+            it("you can't call if you're alone", () => {
+                mockRoomMembers(room, 1);
+                const { container } = render(<RoomHeader room={room} />);
+                for (const button of getAllByTitle(container, "There's no one here to call")) {
+                    expect(button).toBeDisabled();
+                }
+            });
+
+            it("you can call when you're two in the room", async () => {
+                mockRoomMembers(room, 2);
+                const { container } = render(<RoomHeader room={room} />);
+                const voiceButton = getByTitle(container, "Voice call");
+                const videoButton = getByTitle(container, "Video call");
+                expect(voiceButton).not.toBeDisabled();
+                expect(videoButton).not.toBeDisabled();
+
+                const placeCallSpy = jest.spyOn(LegacyCallHandler.instance, "placeCall");
+
+                await userEvent.click(voiceButton);
+                expect(placeCallSpy).toHaveBeenLastCalledWith(room.roomId, CallType.Voice);
+
+                await userEvent.click(videoButton);
+                expect(placeCallSpy).toHaveBeenLastCalledWith(room.roomId, CallType.Video);
+            });
+
+            it("you can't call if there's already a call", () => {
+                mockRoomMembers(room, 2);
+                jest.spyOn(LegacyCallHandler.instance, "getCallForRoom").mockReturnValue(
+                    // The JS-SDK does not export the class `MatrixCall` only the type
+                    {} as MatrixCall,
+                );
+                const { container } = render(<RoomHeader room={room} />);
+                for (const button of getAllByTitle(container, "Ongoing call")) {
+                    expect(button).toBeDisabled();
+                }
+            });
+
+            it("can calls in large rooms if able to edit widgets", () => {
+                mockRoomMembers(room, 10);
+                jest.spyOn(room.currentState, "mayClientSendStateEvent").mockReturnValue(true);
+                const { container } = render(<RoomHeader room={room} />);
+
+                expect(getByTitle(container, "Voice call")).not.toBeDisabled();
+                expect(getByTitle(container, "Video call")).not.toBeDisabled();
+            });
+
+            it("disable calls in large rooms by default", () => {
+                mockRoomMembers(room, 10);
+                jest.spyOn(room.currentState, "mayClientSendStateEvent").mockReturnValue(false);
+                const { container } = render(<RoomHeader room={room} />);
+                expect(getByTitle(container, "You do not have permission to start voice calls")).toBeDisabled();
+                expect(getByTitle(container, "You do not have permission to start video calls")).toBeDisabled();
+            });
+        });
+
+        describe("group call enabled", () => {
+            beforeEach(() => {
+                jest.spyOn(SettingsStore, "getValue").mockImplementation(
+                    (feature) => feature === "feature_group_calls",
+                );
+            });
+
+            it("renders only the video call element", async () => {
+                jest.spyOn(SdkConfig, "get").mockReturnValue({ use_exclusively: true });
+                // allow element calls
+                jest.spyOn(room.currentState, "mayClientSendStateEvent").mockReturnValue(true);
+
+                const { container } = render(<RoomHeader room={room} />);
+
+                expect(screen.queryByTitle("Voice call")).toBeNull();
+
+                const videoCallButton = getByTitle(container, "Video call");
+                expect(videoCallButton).not.toBeDisabled();
+
+                const dispatcherSpy = jest.spyOn(dispatcher, "dispatch");
+
+                await userEvent.click(getByTitle(container, "Video call"));
+
+                expect(dispatcherSpy).toHaveBeenCalledWith(expect.objectContaining({ view_call: true }));
+            });
+
+            it("can call if there's an ongoing call", () => {
+                jest.spyOn(SdkConfig, "get").mockReturnValue({ use_exclusively: true });
+                // allow element calls
+                jest.spyOn(room.currentState, "mayClientSendStateEvent").mockReturnValue(true);
+
+                jest.spyOn(CallStore.instance, "getCall").mockReturnValue({} as Call);
+
+                const { container } = render(<RoomHeader room={room} />);
+                expect(getByTitle(container, "Ongoing call")).toBeDisabled();
+            });
+
+            it("disables calling if there's a jitsi call", () => {
+                mockRoomMembers(room, 2);
+                jest.spyOn(LegacyCallHandler.instance, "getCallForRoom").mockReturnValue(
+                    // The JS-SDK does not export the class `MatrixCall` only the type
+                    {} as MatrixCall,
+                );
+                const { container } = render(<RoomHeader room={room} />);
+                for (const button of getAllByTitle(container, "Ongoing call")) {
+                    expect(button).toBeDisabled();
+                }
+            });
+
+            it("can't call if you have no friends", () => {
+                mockRoomMembers(room, 1);
+                const { container } = render(<RoomHeader room={room} />);
+                for (const button of getAllByTitle(container, "There's no one here to call")) {
+                    expect(button).toBeDisabled();
+                }
+            });
+
+            it("calls using legacy or jitsi", async () => {
+                mockRoomMembers(room, 2);
+                const { container } = render(<RoomHeader room={room} />);
+
+                const voiceButton = getByTitle(container, "Voice call");
+                const videoButton = getByTitle(container, "Video call");
+                expect(voiceButton).not.toBeDisabled();
+                expect(videoButton).not.toBeDisabled();
+
+                const placeCallSpy = jest.spyOn(LegacyCallHandler.instance, "placeCall");
+                await userEvent.click(voiceButton);
+                expect(placeCallSpy).toHaveBeenLastCalledWith(room.roomId, CallType.Voice);
+
+                await userEvent.click(videoButton);
+                expect(placeCallSpy).toHaveBeenLastCalledWith(room.roomId, CallType.Video);
+            });
+
+            it("calls using legacy or jitsi for large rooms", async () => {
+                mockRoomMembers(room, 3);
+
+                jest.spyOn(room.currentState, "mayClientSendStateEvent").mockImplementation((key) => {
+                    if (key === "im.vector.modular.widgets") return true;
+                    return false;
+                });
+
+                const { container } = render(<RoomHeader room={room} />);
+
+                const voiceButton = getByTitle(container, "Voice call");
+                const videoButton = getByTitle(container, "Video call");
+                expect(voiceButton).not.toBeDisabled();
+                expect(videoButton).not.toBeDisabled();
+
+                const placeCallSpy = jest.spyOn(LegacyCallHandler.instance, "placeCall");
+                await userEvent.click(voiceButton);
+                expect(placeCallSpy).toHaveBeenLastCalledWith(room.roomId, CallType.Voice);
+
+                await userEvent.click(videoButton);
+                expect(placeCallSpy).toHaveBeenLastCalledWith(room.roomId, CallType.Video);
+            });
+
+            it("calls using element calls for large rooms", async () => {
+                mockRoomMembers(room, 3);
+
+                jest.spyOn(room.currentState, "mayClientSendStateEvent").mockImplementation((key) => {
+                    if (key === "im.vector.modular.widgets") return true;
+                    if (key === ElementCall.CALL_EVENT_TYPE.name) return true;
+                    return false;
+                });
+
+                const { container } = render(<RoomHeader room={room} />);
+
+                const voiceButton = getByTitle(container, "Voice call");
+                const videoButton = getByTitle(container, "Video call");
+                expect(voiceButton).not.toBeDisabled();
+                expect(videoButton).not.toBeDisabled();
+
+                const placeCallSpy = jest.spyOn(LegacyCallHandler.instance, "placeCall");
+                await userEvent.click(voiceButton);
+                expect(placeCallSpy).toHaveBeenLastCalledWith(room.roomId, CallType.Voice);
+
+                const dispatcherSpy = jest.spyOn(dispatcher, "dispatch");
+                await userEvent.click(videoButton);
+                expect(dispatcherSpy).toHaveBeenCalledWith(expect.objectContaining({ view_call: true }));
+            });
+        });
     });
 });
-=======
-    it("opens the thread panel", async () => {
-        const { container } = render(<RoomHeader room={room} />);
-
-        await userEvent.click(getByTitle(container, "Threads"));
-        expect(setCardSpy).toHaveBeenCalledWith({ phase: RightPanelPhases.ThreadPanel });
-    });
-
-    it("opens the notifications panel", async () => {
-        const { container } = render(<RoomHeader room={room} />);
-
-        await userEvent.click(getByTitle(container, "Notifications"));
-        expect(setCardSpy).toHaveBeenCalledWith({ phase: RightPanelPhases.NotificationPanel });
-    });
-
-    describe("groups call disabled", () => {
-        it("you can't call if you're alone", () => {
-            mockRoomMembers(room, 1);
-            const { container } = render(<RoomHeader room={room} />);
-            for (const button of getAllByTitle(container, "There's no one here to call")) {
-                expect(button).toBeDisabled();
-            }
-        });
-
-        it("you can call when you're two in the room", async () => {
-            mockRoomMembers(room, 2);
-            const { container } = render(<RoomHeader room={room} />);
-            const voiceButton = getByTitle(container, "Voice call");
-            const videoButton = getByTitle(container, "Video call");
-            expect(voiceButton).not.toBeDisabled();
-            expect(videoButton).not.toBeDisabled();
-
-            const placeCallSpy = jest.spyOn(LegacyCallHandler.instance, "placeCall");
-
-            await userEvent.click(voiceButton);
-            expect(placeCallSpy).toHaveBeenLastCalledWith(room.roomId, CallType.Voice);
-
-            await userEvent.click(videoButton);
-            expect(placeCallSpy).toHaveBeenLastCalledWith(room.roomId, CallType.Video);
-        });
-
-        it("you can't call if there's already a call", () => {
-            mockRoomMembers(room, 2);
-            jest.spyOn(LegacyCallHandler.instance, "getCallForRoom").mockReturnValue(
-                // The JS-SDK does not export the class `MatrixCall` only the type
-                {} as MatrixCall,
-            );
-            const { container } = render(<RoomHeader room={room} />);
-            for (const button of getAllByTitle(container, "Ongoing call")) {
-                expect(button).toBeDisabled();
-            }
-        });
-
-        it("can calls in large rooms if able to edit widgets", () => {
-            mockRoomMembers(room, 10);
-            jest.spyOn(room.currentState, "mayClientSendStateEvent").mockReturnValue(true);
-            const { container } = render(<RoomHeader room={room} />);
-
-            expect(getByTitle(container, "Voice call")).not.toBeDisabled();
-            expect(getByTitle(container, "Video call")).not.toBeDisabled();
-        });
-
-        it("disable calls in large rooms by default", () => {
-            mockRoomMembers(room, 10);
-            jest.spyOn(room.currentState, "mayClientSendStateEvent").mockReturnValue(false);
-            const { container } = render(<RoomHeader room={room} />);
-            expect(getByTitle(container, "You do not have permission to start voice calls")).toBeDisabled();
-            expect(getByTitle(container, "You do not have permission to start video calls")).toBeDisabled();
-        });
-    });
-
-    describe("group call enabled", () => {
-        beforeEach(() => {
-            jest.spyOn(SettingsStore, "getValue").mockImplementation((feature) => feature === "feature_group_calls");
-        });
-
-        it("renders only the video call element", async () => {
-            jest.spyOn(SdkConfig, "get").mockReturnValue({ use_exclusively: true });
-            // allow element calls
-            jest.spyOn(room.currentState, "mayClientSendStateEvent").mockReturnValue(true);
-
-            const { container } = render(<RoomHeader room={room} />);
-
-            expect(screen.queryByTitle("Voice call")).toBeNull();
-
-            const videoCallButton = getByTitle(container, "Video call");
-            expect(videoCallButton).not.toBeDisabled();
-
-            const dispatcherSpy = jest.spyOn(dispatcher, "dispatch");
-
-            await userEvent.click(getByTitle(container, "Video call"));
-
-            expect(dispatcherSpy).toHaveBeenCalledWith(expect.objectContaining({ view_call: true }));
-        });
-
-        it("can call if there's an ongoing call", () => {
-            jest.spyOn(SdkConfig, "get").mockReturnValue({ use_exclusively: true });
-            // allow element calls
-            jest.spyOn(room.currentState, "mayClientSendStateEvent").mockReturnValue(true);
-
-            jest.spyOn(CallStore.instance, "getCall").mockReturnValue({} as Call);
-
-            const { container } = render(<RoomHeader room={room} />);
-            expect(getByTitle(container, "Ongoing call")).toBeDisabled();
-        });
-
-        it("disables calling if there's a jitsi call", () => {
-            mockRoomMembers(room, 2);
-            jest.spyOn(LegacyCallHandler.instance, "getCallForRoom").mockReturnValue(
-                // The JS-SDK does not export the class `MatrixCall` only the type
-                {} as MatrixCall,
-            );
-            const { container } = render(<RoomHeader room={room} />);
-            for (const button of getAllByTitle(container, "Ongoing call")) {
-                expect(button).toBeDisabled();
-            }
-        });
-
-        it("can't call if you have no friends", () => {
-            mockRoomMembers(room, 1);
-            const { container } = render(<RoomHeader room={room} />);
-            for (const button of getAllByTitle(container, "There's no one here to call")) {
-                expect(button).toBeDisabled();
-            }
-        });
-
-        it("calls using legacy or jitsi", async () => {
-            mockRoomMembers(room, 2);
-            const { container } = render(<RoomHeader room={room} />);
-
-            const voiceButton = getByTitle(container, "Voice call");
-            const videoButton = getByTitle(container, "Video call");
-            expect(voiceButton).not.toBeDisabled();
-            expect(videoButton).not.toBeDisabled();
-
-            const placeCallSpy = jest.spyOn(LegacyCallHandler.instance, "placeCall");
-            await userEvent.click(voiceButton);
-            expect(placeCallSpy).toHaveBeenLastCalledWith(room.roomId, CallType.Voice);
-
-            await userEvent.click(videoButton);
-            expect(placeCallSpy).toHaveBeenLastCalledWith(room.roomId, CallType.Video);
-        });
-
-        it("calls using legacy or jitsi for large rooms", async () => {
-            mockRoomMembers(room, 3);
-
-            jest.spyOn(room.currentState, "mayClientSendStateEvent").mockImplementation((key) => {
-                if (key === "im.vector.modular.widgets") return true;
-                return false;
-            });
-
-            const { container } = render(<RoomHeader room={room} />);
-
-            const voiceButton = getByTitle(container, "Voice call");
-            const videoButton = getByTitle(container, "Video call");
-            expect(voiceButton).not.toBeDisabled();
-            expect(videoButton).not.toBeDisabled();
-
-            const placeCallSpy = jest.spyOn(LegacyCallHandler.instance, "placeCall");
-            await userEvent.click(voiceButton);
-            expect(placeCallSpy).toHaveBeenLastCalledWith(room.roomId, CallType.Voice);
-
-            await userEvent.click(videoButton);
-            expect(placeCallSpy).toHaveBeenLastCalledWith(room.roomId, CallType.Video);
-        });
-
-        it("calls using element calls for large rooms", async () => {
-            mockRoomMembers(room, 3);
-
-            jest.spyOn(room.currentState, "mayClientSendStateEvent").mockImplementation((key) => {
-                if (key === "im.vector.modular.widgets") return true;
-                if (key === ElementCall.CALL_EVENT_TYPE.name) return true;
-                return false;
-            });
-
-            const { container } = render(<RoomHeader room={room} />);
-
-            const voiceButton = getByTitle(container, "Voice call");
-            const videoButton = getByTitle(container, "Video call");
-            expect(voiceButton).not.toBeDisabled();
-            expect(videoButton).not.toBeDisabled();
-
-            const placeCallSpy = jest.spyOn(LegacyCallHandler.instance, "placeCall");
-            await userEvent.click(voiceButton);
-            expect(placeCallSpy).toHaveBeenLastCalledWith(room.roomId, CallType.Voice);
-
-            const dispatcherSpy = jest.spyOn(dispatcher, "dispatch");
-            await userEvent.click(videoButton);
-            expect(dispatcherSpy).toHaveBeenCalledWith(expect.objectContaining({ view_call: true }));
-        });
-    });
-});
-
 /**
  *
  * @param count the number of users to create
@@ -405,5 +397,4 @@
 
     room.currentState.setJoinedMemberCount(members.length);
     room.getJoinedMembers = jest.fn().mockReturnValue(members);
-}
->>>>>>> 09c5e06d
+}